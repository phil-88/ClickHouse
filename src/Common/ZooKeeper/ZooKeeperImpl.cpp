--- conflicted
+++ resolved
@@ -533,7 +533,6 @@
     setThreadName("ZooKeeperSend");
 
     auto prev_heartbeat_time = clock::now();
-    bool tried_to_send_close = false;
 
     try
     {
@@ -563,15 +562,6 @@
                         std::lock_guard lock(operations_mutex);
                         operations[info.request->xid] = info;
                     }
-                    else
-                    {
-                        /// We set this variable only once. If we will
-                        /// successfully send close, than this thread will just
-                        /// finish. If we will got an exception while sending
-                        /// close, than thread will also finish and finalization
-                        /// will be completed by some other thread.
-                        tried_to_send_close = true;
-                    }
 
                     if (info.watch)
                     {
@@ -590,11 +580,7 @@
                     info.request->write(*out);
 
                     /// We sent close request, exit
-<<<<<<< HEAD
                     if (info.request->xid == CLOSE_XID)
-=======
-                    if (info.request->xid == close_xid)
->>>>>>> 087bc462
                         break;
                 }
             }
@@ -614,13 +600,7 @@
     catch (...)
     {
         tryLogCurrentException(__PRETTY_FUNCTION__);
-        /// If we have tried to send close and got an exception than
-        /// finalization is already started by receiveThread and we cannot do
-        /// anything better than just exit.
-        ///
-        /// Otherwise we should correctly finalize
-        if (!tried_to_send_close)
-            finalize(true, false);
+        finalize(true, false);
     }
 }
 
@@ -831,19 +811,12 @@
 
 void ZooKeeper::finalize(bool error_send, bool error_receive)
 {
-<<<<<<< HEAD
-    if (expired)
-        return;
-
-    auto expire_session = [&]
-=======
     bool check = false;
     /// If some thread (send/receive) already finalizing session don't try to do it
     if (!finalization_started.compare_exchange_strong(check, true))
         return;
 
     auto expire_session_if_not_expired = [&]
->>>>>>> 087bc462
     {
         std::lock_guard lock(push_request_mutex);
         if (!expired)
@@ -865,13 +838,8 @@
             catch (...)
             {
                 /// This happens for example, when "Cannot push request to queue within operation timeout".
-<<<<<<< HEAD
-                /// Just mark session expired in case of error on close request.
-                expire_session();
-=======
                 /// Just mark session expired in case of error on close request, otherwise sendThread may not stop.
                 expire_session_if_not_expired();
->>>>>>> 087bc462
                 tryLogCurrentException(__PRETTY_FUNCTION__);
             }
 
@@ -880,11 +848,7 @@
         }
 
         /// Set expired flag after we sent close event
-<<<<<<< HEAD
-        expire_session();
-=======
         expire_session_if_not_expired();
->>>>>>> 087bc462
 
         try
         {
