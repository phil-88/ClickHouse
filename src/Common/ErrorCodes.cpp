#include <Common/ErrorCodes.h>

/** Previously, these constants were located in one enum.
  * But in this case there is a problem: when you add a new constant, you need to recompile
  * all translation units that use at least one constant (almost the whole project).
  * Therefore it is made so that definitions of constants are located here, in one file,
  * and their declaration are in different files, at the place of use.
  *
  * Later it was converted to the lookup table, to provide:
  * - errorCodeToName()
  * - system.errors table
  */

#define APPLY_FOR_ERROR_CODES(M) \
    M(0, OK) \
    M(1, UNSUPPORTED_METHOD) \
    M(2, UNSUPPORTED_PARAMETER) \
    M(3, UNEXPECTED_END_OF_FILE) \
    M(4, EXPECTED_END_OF_FILE) \
    M(6, CANNOT_PARSE_TEXT) \
    M(7, INCORRECT_NUMBER_OF_COLUMNS) \
    M(8, THERE_IS_NO_COLUMN) \
    M(9, SIZES_OF_COLUMNS_DOESNT_MATCH) \
    M(10, NOT_FOUND_COLUMN_IN_BLOCK) \
    M(11, POSITION_OUT_OF_BOUND) \
    M(12, PARAMETER_OUT_OF_BOUND) \
    M(13, SIZES_OF_COLUMNS_IN_TUPLE_DOESNT_MATCH) \
    M(15, DUPLICATE_COLUMN) \
    M(16, NO_SUCH_COLUMN_IN_TABLE) \
    M(17, DELIMITER_IN_STRING_LITERAL_DOESNT_MATCH) \
    M(18, CANNOT_INSERT_ELEMENT_INTO_CONSTANT_COLUMN) \
    M(19, SIZE_OF_FIXED_STRING_DOESNT_MATCH) \
    M(20, NUMBER_OF_COLUMNS_DOESNT_MATCH) \
    M(21, CANNOT_READ_ALL_DATA_FROM_TAB_SEPARATED_INPUT) \
    M(22, CANNOT_PARSE_ALL_VALUE_FROM_TAB_SEPARATED_INPUT) \
    M(23, CANNOT_READ_FROM_ISTREAM) \
    M(24, CANNOT_WRITE_TO_OSTREAM) \
    M(25, CANNOT_PARSE_ESCAPE_SEQUENCE) \
    M(26, CANNOT_PARSE_QUOTED_STRING) \
    M(27, CANNOT_PARSE_INPUT_ASSERTION_FAILED) \
    M(28, CANNOT_PRINT_FLOAT_OR_DOUBLE_NUMBER) \
    M(29, CANNOT_PRINT_INTEGER) \
    M(30, CANNOT_READ_SIZE_OF_COMPRESSED_CHUNK) \
    M(31, CANNOT_READ_COMPRESSED_CHUNK) \
    M(32, ATTEMPT_TO_READ_AFTER_EOF) \
    M(33, CANNOT_READ_ALL_DATA) \
    M(34, TOO_MANY_ARGUMENTS_FOR_FUNCTION) \
    M(35, TOO_FEW_ARGUMENTS_FOR_FUNCTION) \
    M(36, BAD_ARGUMENTS) \
    M(37, UNKNOWN_ELEMENT_IN_AST) \
    M(38, CANNOT_PARSE_DATE) \
    M(39, TOO_LARGE_SIZE_COMPRESSED) \
    M(40, CHECKSUM_DOESNT_MATCH) \
    M(41, CANNOT_PARSE_DATETIME) \
    M(42, NUMBER_OF_ARGUMENTS_DOESNT_MATCH) \
    M(43, ILLEGAL_TYPE_OF_ARGUMENT) \
    M(44, ILLEGAL_COLUMN) \
    M(45, ILLEGAL_NUMBER_OF_RESULT_COLUMNS) \
    M(46, UNKNOWN_FUNCTION) \
    M(47, UNKNOWN_IDENTIFIER) \
    M(48, NOT_IMPLEMENTED) \
    M(49, LOGICAL_ERROR) \
    M(50, UNKNOWN_TYPE) \
    M(51, EMPTY_LIST_OF_COLUMNS_QUERIED) \
    M(52, COLUMN_QUERIED_MORE_THAN_ONCE) \
    M(53, TYPE_MISMATCH) \
    M(54, STORAGE_DOESNT_ALLOW_PARAMETERS) \
    M(55, STORAGE_REQUIRES_PARAMETER) \
    M(56, UNKNOWN_STORAGE) \
    M(57, TABLE_ALREADY_EXISTS) \
    M(58, TABLE_METADATA_ALREADY_EXISTS) \
    M(59, ILLEGAL_TYPE_OF_COLUMN_FOR_FILTER) \
    M(60, UNKNOWN_TABLE) \
    M(61, ONLY_FILTER_COLUMN_IN_BLOCK) \
    M(62, SYNTAX_ERROR) \
    M(63, UNKNOWN_AGGREGATE_FUNCTION) \
    M(64, CANNOT_READ_AGGREGATE_FUNCTION_FROM_TEXT) \
    M(65, CANNOT_WRITE_AGGREGATE_FUNCTION_AS_TEXT) \
    M(66, NOT_A_COLUMN) \
    M(67, ILLEGAL_KEY_OF_AGGREGATION) \
    M(68, CANNOT_GET_SIZE_OF_FIELD) \
    M(69, ARGUMENT_OUT_OF_BOUND) \
    M(70, CANNOT_CONVERT_TYPE) \
    M(71, CANNOT_WRITE_AFTER_END_OF_BUFFER) \
    M(72, CANNOT_PARSE_NUMBER) \
    M(73, UNKNOWN_FORMAT) \
    M(74, CANNOT_READ_FROM_FILE_DESCRIPTOR) \
    M(75, CANNOT_WRITE_TO_FILE_DESCRIPTOR) \
    M(76, CANNOT_OPEN_FILE) \
    M(77, CANNOT_CLOSE_FILE) \
    M(78, UNKNOWN_TYPE_OF_QUERY) \
    M(79, INCORRECT_FILE_NAME) \
    M(80, INCORRECT_QUERY) \
    M(81, UNKNOWN_DATABASE) \
    M(82, DATABASE_ALREADY_EXISTS) \
    M(83, DIRECTORY_DOESNT_EXIST) \
    M(84, DIRECTORY_ALREADY_EXISTS) \
    M(85, FORMAT_IS_NOT_SUITABLE_FOR_INPUT) \
    M(86, RECEIVED_ERROR_FROM_REMOTE_IO_SERVER) \
    M(87, CANNOT_SEEK_THROUGH_FILE) \
    M(88, CANNOT_TRUNCATE_FILE) \
    M(89, UNKNOWN_COMPRESSION_METHOD) \
    M(90, EMPTY_LIST_OF_COLUMNS_PASSED) \
    M(91, SIZES_OF_MARKS_FILES_ARE_INCONSISTENT) \
    M(92, EMPTY_DATA_PASSED) \
    M(93, UNKNOWN_AGGREGATED_DATA_VARIANT) \
    M(94, CANNOT_MERGE_DIFFERENT_AGGREGATED_DATA_VARIANTS) \
    M(95, CANNOT_READ_FROM_SOCKET) \
    M(96, CANNOT_WRITE_TO_SOCKET) \
    M(97, CANNOT_READ_ALL_DATA_FROM_CHUNKED_INPUT) \
    M(98, CANNOT_WRITE_TO_EMPTY_BLOCK_OUTPUT_STREAM) \
    M(99, UNKNOWN_PACKET_FROM_CLIENT) \
    M(100, UNKNOWN_PACKET_FROM_SERVER) \
    M(101, UNEXPECTED_PACKET_FROM_CLIENT) \
    M(102, UNEXPECTED_PACKET_FROM_SERVER) \
    M(103, RECEIVED_DATA_FOR_WRONG_QUERY_ID) \
    M(104, TOO_SMALL_BUFFER_SIZE) \
    M(105, CANNOT_READ_HISTORY) \
    M(106, CANNOT_APPEND_HISTORY) \
    M(107, FILE_DOESNT_EXIST) \
    M(108, NO_DATA_TO_INSERT) \
    M(109, CANNOT_BLOCK_SIGNAL) \
    M(110, CANNOT_UNBLOCK_SIGNAL) \
    M(111, CANNOT_MANIPULATE_SIGSET) \
    M(112, CANNOT_WAIT_FOR_SIGNAL) \
    M(113, THERE_IS_NO_SESSION) \
    M(114, CANNOT_CLOCK_GETTIME) \
    M(115, UNKNOWN_SETTING) \
    M(116, THERE_IS_NO_DEFAULT_VALUE) \
    M(117, INCORRECT_DATA) \
    M(119, ENGINE_REQUIRED) \
    M(120, CANNOT_INSERT_VALUE_OF_DIFFERENT_SIZE_INTO_TUPLE) \
    M(121, UNSUPPORTED_JOIN_KEYS) \
    M(122, INCOMPATIBLE_COLUMNS) \
    M(123, UNKNOWN_TYPE_OF_AST_NODE) \
    M(124, INCORRECT_ELEMENT_OF_SET) \
    M(125, INCORRECT_RESULT_OF_SCALAR_SUBQUERY) \
    M(126, CANNOT_GET_RETURN_TYPE) \
    M(127, ILLEGAL_INDEX) \
    M(128, TOO_LARGE_ARRAY_SIZE) \
    M(129, FUNCTION_IS_SPECIAL) \
    M(130, CANNOT_READ_ARRAY_FROM_TEXT) \
    M(131, TOO_LARGE_STRING_SIZE) \
    M(133, AGGREGATE_FUNCTION_DOESNT_ALLOW_PARAMETERS) \
    M(134, PARAMETERS_TO_AGGREGATE_FUNCTIONS_MUST_BE_LITERALS) \
    M(135, ZERO_ARRAY_OR_TUPLE_INDEX) \
    M(137, UNKNOWN_ELEMENT_IN_CONFIG) \
    M(138, EXCESSIVE_ELEMENT_IN_CONFIG) \
    M(139, NO_ELEMENTS_IN_CONFIG) \
    M(140, ALL_REQUESTED_COLUMNS_ARE_MISSING) \
    M(141, SAMPLING_NOT_SUPPORTED) \
    M(142, NOT_FOUND_NODE) \
    M(143, FOUND_MORE_THAN_ONE_NODE) \
    M(144, FIRST_DATE_IS_BIGGER_THAN_LAST_DATE) \
    M(145, UNKNOWN_OVERFLOW_MODE) \
    M(146, QUERY_SECTION_DOESNT_MAKE_SENSE) \
    M(147, NOT_FOUND_FUNCTION_ELEMENT_FOR_AGGREGATE) \
    M(148, NOT_FOUND_RELATION_ELEMENT_FOR_CONDITION) \
    M(149, NOT_FOUND_RHS_ELEMENT_FOR_CONDITION) \
    M(150, EMPTY_LIST_OF_ATTRIBUTES_PASSED) \
    M(151, INDEX_OF_COLUMN_IN_SORT_CLAUSE_IS_OUT_OF_RANGE) \
    M(152, UNKNOWN_DIRECTION_OF_SORTING) \
    M(153, ILLEGAL_DIVISION) \
    M(154, AGGREGATE_FUNCTION_NOT_APPLICABLE) \
    M(155, UNKNOWN_RELATION) \
    M(156, DICTIONARIES_WAS_NOT_LOADED) \
    M(157, ILLEGAL_OVERFLOW_MODE) \
    M(158, TOO_MANY_ROWS) \
    M(159, TIMEOUT_EXCEEDED) \
    M(160, TOO_SLOW) \
    M(161, TOO_MANY_COLUMNS) \
    M(162, TOO_DEEP_SUBQUERIES) \
    M(163, TOO_DEEP_PIPELINE) \
    M(164, READONLY) \
    M(165, TOO_MANY_TEMPORARY_COLUMNS) \
    M(166, TOO_MANY_TEMPORARY_NON_CONST_COLUMNS) \
    M(167, TOO_DEEP_AST) \
    M(168, TOO_BIG_AST) \
    M(169, BAD_TYPE_OF_FIELD) \
    M(170, BAD_GET) \
    M(172, CANNOT_CREATE_DIRECTORY) \
    M(173, CANNOT_ALLOCATE_MEMORY) \
    M(174, CYCLIC_ALIASES) \
    M(176, CHUNK_NOT_FOUND) \
    M(177, DUPLICATE_CHUNK_NAME) \
    M(178, MULTIPLE_ALIASES_FOR_EXPRESSION) \
    M(179, MULTIPLE_EXPRESSIONS_FOR_ALIAS) \
    M(180, THERE_IS_NO_PROFILE) \
    M(181, ILLEGAL_FINAL) \
    M(182, ILLEGAL_PREWHERE) \
    M(183, UNEXPECTED_EXPRESSION) \
    M(184, ILLEGAL_AGGREGATION) \
    M(185, UNSUPPORTED_MYISAM_BLOCK_TYPE) \
    M(186, UNSUPPORTED_COLLATION_LOCALE) \
    M(187, COLLATION_COMPARISON_FAILED) \
    M(188, UNKNOWN_ACTION) \
    M(189, TABLE_MUST_NOT_BE_CREATED_MANUALLY) \
    M(190, SIZES_OF_ARRAYS_DOESNT_MATCH) \
    M(191, SET_SIZE_LIMIT_EXCEEDED) \
    M(192, UNKNOWN_USER) \
    M(193, WRONG_PASSWORD) \
    M(194, REQUIRED_PASSWORD) \
    M(195, IP_ADDRESS_NOT_ALLOWED) \
    M(196, UNKNOWN_ADDRESS_PATTERN_TYPE) \
    M(197, SERVER_REVISION_IS_TOO_OLD) \
    M(198, DNS_ERROR) \
    M(199, UNKNOWN_QUOTA) \
    M(200, QUOTA_DOESNT_ALLOW_KEYS) \
    M(201, QUOTA_EXPIRED) \
    M(202, TOO_MANY_SIMULTANEOUS_QUERIES) \
    M(203, NO_FREE_CONNECTION) \
    M(204, CANNOT_FSYNC) \
    M(205, NESTED_TYPE_TOO_DEEP) \
    M(206, ALIAS_REQUIRED) \
    M(207, AMBIGUOUS_IDENTIFIER) \
    M(208, EMPTY_NESTED_TABLE) \
    M(209, SOCKET_TIMEOUT) \
    M(210, NETWORK_ERROR) \
    M(211, EMPTY_QUERY) \
    M(212, UNKNOWN_LOAD_BALANCING) \
    M(213, UNKNOWN_TOTALS_MODE) \
    M(214, CANNOT_STATVFS) \
    M(215, NOT_AN_AGGREGATE) \
    M(216, QUERY_WITH_SAME_ID_IS_ALREADY_RUNNING) \
    M(217, CLIENT_HAS_CONNECTED_TO_WRONG_PORT) \
    M(218, TABLE_IS_DROPPED) \
    M(219, DATABASE_NOT_EMPTY) \
    M(220, DUPLICATE_INTERSERVER_IO_ENDPOINT) \
    M(221, NO_SUCH_INTERSERVER_IO_ENDPOINT) \
    M(222, ADDING_REPLICA_TO_NON_EMPTY_TABLE) \
    M(223, UNEXPECTED_AST_STRUCTURE) \
    M(224, REPLICA_IS_ALREADY_ACTIVE) \
    M(225, NO_ZOOKEEPER) \
    M(226, NO_FILE_IN_DATA_PART) \
    M(227, UNEXPECTED_FILE_IN_DATA_PART) \
    M(228, BAD_SIZE_OF_FILE_IN_DATA_PART) \
    M(229, QUERY_IS_TOO_LARGE) \
    M(230, NOT_FOUND_EXPECTED_DATA_PART) \
    M(231, TOO_MANY_UNEXPECTED_DATA_PARTS) \
    M(232, NO_SUCH_DATA_PART) \
    M(233, BAD_DATA_PART_NAME) \
    M(234, NO_REPLICA_HAS_PART) \
    M(235, DUPLICATE_DATA_PART) \
    M(236, ABORTED) \
    M(237, NO_REPLICA_NAME_GIVEN) \
    M(238, FORMAT_VERSION_TOO_OLD) \
    M(239, CANNOT_MUNMAP) \
    M(240, CANNOT_MREMAP) \
    M(241, MEMORY_LIMIT_EXCEEDED) \
    M(242, TABLE_IS_READ_ONLY) \
    M(243, NOT_ENOUGH_SPACE) \
    M(244, UNEXPECTED_ZOOKEEPER_ERROR) \
    M(246, CORRUPTED_DATA) \
    M(247, INCORRECT_MARK) \
    M(248, INVALID_PARTITION_VALUE) \
    M(250, NOT_ENOUGH_BLOCK_NUMBERS) \
    M(251, NO_SUCH_REPLICA) \
    M(252, TOO_MANY_PARTS) \
    M(253, REPLICA_IS_ALREADY_EXIST) \
    M(254, NO_ACTIVE_REPLICAS) \
    M(255, TOO_MANY_RETRIES_TO_FETCH_PARTS) \
    M(256, PARTITION_ALREADY_EXISTS) \
    M(257, PARTITION_DOESNT_EXIST) \
    M(258, UNION_ALL_RESULT_STRUCTURES_MISMATCH) \
    M(260, CLIENT_OUTPUT_FORMAT_SPECIFIED) \
    M(261, UNKNOWN_BLOCK_INFO_FIELD) \
    M(262, BAD_COLLATION) \
    M(263, CANNOT_COMPILE_CODE) \
    M(264, INCOMPATIBLE_TYPE_OF_JOIN) \
    M(265, NO_AVAILABLE_REPLICA) \
    M(266, MISMATCH_REPLICAS_DATA_SOURCES) \
    M(267, STORAGE_DOESNT_SUPPORT_PARALLEL_REPLICAS) \
    M(268, CPUID_ERROR) \
    M(269, INFINITE_LOOP) \
    M(270, CANNOT_COMPRESS) \
    M(271, CANNOT_DECOMPRESS) \
    M(272, CANNOT_IO_SUBMIT) \
    M(273, CANNOT_IO_GETEVENTS) \
    M(274, AIO_READ_ERROR) \
    M(275, AIO_WRITE_ERROR) \
    M(277, INDEX_NOT_USED) \
    M(279, ALL_CONNECTION_TRIES_FAILED) \
    M(280, NO_AVAILABLE_DATA) \
    M(281, DICTIONARY_IS_EMPTY) \
    M(282, INCORRECT_INDEX) \
    M(283, UNKNOWN_DISTRIBUTED_PRODUCT_MODE) \
    M(284, WRONG_GLOBAL_SUBQUERY) \
    M(285, TOO_FEW_LIVE_REPLICAS) \
    M(286, UNSATISFIED_QUORUM_FOR_PREVIOUS_WRITE) \
    M(287, UNKNOWN_FORMAT_VERSION) \
    M(288, DISTRIBUTED_IN_JOIN_SUBQUERY_DENIED) \
    M(289, REPLICA_IS_NOT_IN_QUORUM) \
    M(290, LIMIT_EXCEEDED) \
    M(291, DATABASE_ACCESS_DENIED) \
    M(293, MONGODB_CANNOT_AUTHENTICATE) \
    M(294, INVALID_BLOCK_EXTRA_INFO) \
    M(295, RECEIVED_EMPTY_DATA) \
    M(296, NO_REMOTE_SHARD_FOUND) \
    M(297, SHARD_HAS_NO_CONNECTIONS) \
    M(298, CANNOT_PIPE) \
    M(299, CANNOT_FORK) \
    M(300, CANNOT_DLSYM) \
    M(301, CANNOT_CREATE_CHILD_PROCESS) \
    M(302, CHILD_WAS_NOT_EXITED_NORMALLY) \
    M(303, CANNOT_SELECT) \
    M(304, CANNOT_WAITPID) \
    M(305, TABLE_WAS_NOT_DROPPED) \
    M(306, TOO_DEEP_RECURSION) \
    M(307, TOO_MANY_BYTES) \
    M(308, UNEXPECTED_NODE_IN_ZOOKEEPER) \
    M(309, FUNCTION_CANNOT_HAVE_PARAMETERS) \
    M(317, INVALID_SHARD_WEIGHT) \
    M(318, INVALID_CONFIG_PARAMETER) \
    M(319, UNKNOWN_STATUS_OF_INSERT) \
    M(321, VALUE_IS_OUT_OF_RANGE_OF_DATA_TYPE) \
    M(335, BARRIER_TIMEOUT) \
    M(336, UNKNOWN_DATABASE_ENGINE) \
    M(337, DDL_GUARD_IS_ACTIVE) \
    M(341, UNFINISHED) \
    M(342, METADATA_MISMATCH) \
    M(344, SUPPORT_IS_DISABLED) \
    M(345, TABLE_DIFFERS_TOO_MUCH) \
    M(346, CANNOT_CONVERT_CHARSET) \
    M(347, CANNOT_LOAD_CONFIG) \
    M(349, CANNOT_INSERT_NULL_IN_ORDINARY_COLUMN) \
    M(350, INCOMPATIBLE_SOURCE_TABLES) \
    M(351, AMBIGUOUS_TABLE_NAME) \
    M(352, AMBIGUOUS_COLUMN_NAME) \
    M(353, INDEX_OF_POSITIONAL_ARGUMENT_IS_OUT_OF_RANGE) \
    M(354, ZLIB_INFLATE_FAILED) \
    M(355, ZLIB_DEFLATE_FAILED) \
    M(356, BAD_LAMBDA) \
    M(357, RESERVED_IDENTIFIER_NAME) \
    M(358, INTO_OUTFILE_NOT_ALLOWED) \
    M(359, TABLE_SIZE_EXCEEDS_MAX_DROP_SIZE_LIMIT) \
    M(360, CANNOT_CREATE_CHARSET_CONVERTER) \
    M(361, SEEK_POSITION_OUT_OF_BOUND) \
    M(362, CURRENT_WRITE_BUFFER_IS_EXHAUSTED) \
    M(363, CANNOT_CREATE_IO_BUFFER) \
    M(364, RECEIVED_ERROR_TOO_MANY_REQUESTS) \
    M(366, SIZES_OF_NESTED_COLUMNS_ARE_INCONSISTENT) \
    M(367, TOO_MANY_FETCHES) \
    M(369, ALL_REPLICAS_ARE_STALE) \
    M(370, DATA_TYPE_CANNOT_BE_USED_IN_TABLES) \
    M(371, INCONSISTENT_CLUSTER_DEFINITION) \
    M(372, SESSION_NOT_FOUND) \
    M(373, SESSION_IS_LOCKED) \
    M(374, INVALID_SESSION_TIMEOUT) \
    M(375, CANNOT_DLOPEN) \
    M(376, CANNOT_PARSE_UUID) \
    M(377, ILLEGAL_SYNTAX_FOR_DATA_TYPE) \
    M(378, DATA_TYPE_CANNOT_HAVE_ARGUMENTS) \
    M(379, UNKNOWN_STATUS_OF_DISTRIBUTED_DDL_TASK) \
    M(380, CANNOT_KILL) \
    M(381, HTTP_LENGTH_REQUIRED) \
    M(382, CANNOT_LOAD_CATBOOST_MODEL) \
    M(383, CANNOT_APPLY_CATBOOST_MODEL) \
    M(384, PART_IS_TEMPORARILY_LOCKED) \
    M(385, MULTIPLE_STREAMS_REQUIRED) \
    M(386, NO_COMMON_TYPE) \
    M(387, DICTIONARY_ALREADY_EXISTS) \
    M(388, CANNOT_ASSIGN_OPTIMIZE) \
    M(389, INSERT_WAS_DEDUPLICATED) \
    M(390, CANNOT_GET_CREATE_TABLE_QUERY) \
    M(391, EXTERNAL_LIBRARY_ERROR) \
    M(392, QUERY_IS_PROHIBITED) \
    M(393, THERE_IS_NO_QUERY) \
    M(394, QUERY_WAS_CANCELLED) \
    M(395, FUNCTION_THROW_IF_VALUE_IS_NON_ZERO) \
    M(396, TOO_MANY_ROWS_OR_BYTES) \
    M(397, QUERY_IS_NOT_SUPPORTED_IN_MATERIALIZED_VIEW) \
    M(398, UNKNOWN_MUTATION_COMMAND) \
    M(399, FORMAT_IS_NOT_SUITABLE_FOR_OUTPUT) \
    M(400, CANNOT_STAT) \
    M(401, FEATURE_IS_NOT_ENABLED_AT_BUILD_TIME) \
    M(402, CANNOT_IOSETUP) \
    M(403, INVALID_JOIN_ON_EXPRESSION) \
    M(404, BAD_ODBC_CONNECTION_STRING) \
    M(405, PARTITION_SIZE_EXCEEDS_MAX_DROP_SIZE_LIMIT) \
    M(406, TOP_AND_LIMIT_TOGETHER) \
    M(407, DECIMAL_OVERFLOW) \
    M(408, BAD_REQUEST_PARAMETER) \
    M(409, EXTERNAL_EXECUTABLE_NOT_FOUND) \
    M(410, EXTERNAL_SERVER_IS_NOT_RESPONDING) \
    M(411, PTHREAD_ERROR) \
    M(412, NETLINK_ERROR) \
    M(413, CANNOT_SET_SIGNAL_HANDLER) \
    M(415, ALL_REPLICAS_LOST) \
    M(416, REPLICA_STATUS_CHANGED) \
    M(417, EXPECTED_ALL_OR_ANY) \
    M(418, UNKNOWN_JOIN) \
    M(419, MULTIPLE_ASSIGNMENTS_TO_COLUMN) \
    M(420, CANNOT_UPDATE_COLUMN) \
    M(421, CANNOT_ADD_DIFFERENT_AGGREGATE_STATES) \
    M(422, UNSUPPORTED_URI_SCHEME) \
    M(423, CANNOT_GETTIMEOFDAY) \
    M(424, CANNOT_LINK) \
    M(425, SYSTEM_ERROR) \
    M(427, CANNOT_COMPILE_REGEXP) \
    M(428, UNKNOWN_LOG_LEVEL) \
    M(429, FAILED_TO_GETPWUID) \
    M(430, MISMATCHING_USERS_FOR_PROCESS_AND_DATA) \
    M(431, ILLEGAL_SYNTAX_FOR_CODEC_TYPE) \
    M(432, UNKNOWN_CODEC) \
    M(433, ILLEGAL_CODEC_PARAMETER) \
    M(434, CANNOT_PARSE_PROTOBUF_SCHEMA) \
    M(435, NO_DATA_FOR_REQUIRED_PROTOBUF_FIELD) \
    M(436, PROTOBUF_BAD_CAST) \
    M(437, PROTOBUF_FIELD_NOT_REPEATED) \
    M(438, DATA_TYPE_CANNOT_BE_PROMOTED) \
    M(439, CANNOT_SCHEDULE_TASK) \
    M(440, INVALID_LIMIT_EXPRESSION) \
    M(441, CANNOT_PARSE_DOMAIN_VALUE_FROM_STRING) \
    M(442, BAD_DATABASE_FOR_TEMPORARY_TABLE) \
    M(443, NO_COMMON_COLUMNS_WITH_PROTOBUF_SCHEMA) \
    M(444, UNKNOWN_PROTOBUF_FORMAT) \
    M(445, CANNOT_MPROTECT) \
    M(446, FUNCTION_NOT_ALLOWED) \
    M(447, HYPERSCAN_CANNOT_SCAN_TEXT) \
    M(448, BROTLI_READ_FAILED) \
    M(449, BROTLI_WRITE_FAILED) \
    M(450, BAD_TTL_EXPRESSION) \
    M(451, BAD_TTL_FILE) \
    M(452, SETTING_CONSTRAINT_VIOLATION) \
    M(453, MYSQL_CLIENT_INSUFFICIENT_CAPABILITIES) \
    M(454, OPENSSL_ERROR) \
    M(455, SUSPICIOUS_TYPE_FOR_LOW_CARDINALITY) \
    M(456, UNKNOWN_QUERY_PARAMETER) \
    M(457, BAD_QUERY_PARAMETER) \
    M(458, CANNOT_UNLINK) \
    M(459, CANNOT_SET_THREAD_PRIORITY) \
    M(460, CANNOT_CREATE_TIMER) \
    M(461, CANNOT_SET_TIMER_PERIOD) \
    M(462, CANNOT_DELETE_TIMER) \
    M(463, CANNOT_FCNTL) \
    M(464, CANNOT_PARSE_ELF) \
    M(465, CANNOT_PARSE_DWARF) \
    M(466, INSECURE_PATH) \
    M(467, CANNOT_PARSE_BOOL) \
    M(468, CANNOT_PTHREAD_ATTR) \
    M(469, VIOLATED_CONSTRAINT) \
    M(470, QUERY_IS_NOT_SUPPORTED_IN_LIVE_VIEW) \
    M(471, INVALID_SETTING_VALUE) \
    M(472, READONLY_SETTING) \
    M(473, DEADLOCK_AVOIDED) \
    M(474, INVALID_TEMPLATE_FORMAT) \
    M(475, INVALID_WITH_FILL_EXPRESSION) \
    M(476, WITH_TIES_WITHOUT_ORDER_BY) \
    M(477, INVALID_USAGE_OF_INPUT) \
    M(478, UNKNOWN_POLICY) \
    M(479, UNKNOWN_DISK) \
    M(480, UNKNOWN_PROTOCOL) \
    M(481, PATH_ACCESS_DENIED) \
    M(482, DICTIONARY_ACCESS_DENIED) \
    M(483, TOO_MANY_REDIRECTS) \
    M(484, INTERNAL_REDIS_ERROR) \
    M(485, SCALAR_ALREADY_EXISTS) \
    M(487, CANNOT_GET_CREATE_DICTIONARY_QUERY) \
    M(488, UNKNOWN_DICTIONARY) \
    M(489, INCORRECT_DICTIONARY_DEFINITION) \
    M(490, CANNOT_FORMAT_DATETIME) \
    M(491, UNACCEPTABLE_URL) \
    M(492, ACCESS_ENTITY_NOT_FOUND) \
    M(493, ACCESS_ENTITY_ALREADY_EXISTS) \
    M(494, ACCESS_ENTITY_FOUND_DUPLICATES) \
    M(495, ACCESS_STORAGE_READONLY) \
    M(496, QUOTA_REQUIRES_CLIENT_KEY) \
    M(497, ACCESS_DENIED) \
    M(498, LIMIT_BY_WITH_TIES_IS_NOT_SUPPORTED) \
    M(499, S3_ERROR) \
    M(501, CANNOT_CREATE_DATABASE) \
    M(502, CANNOT_SIGQUEUE) \
    M(503, AGGREGATE_FUNCTION_THROW) \
    M(504, FILE_ALREADY_EXISTS) \
    M(505, CANNOT_DELETE_DIRECTORY) \
    M(506, UNEXPECTED_ERROR_CODE) \
    M(507, UNABLE_TO_SKIP_UNUSED_SHARDS) \
    M(508, UNKNOWN_ACCESS_TYPE) \
    M(509, INVALID_GRANT) \
    M(510, CACHE_DICTIONARY_UPDATE_FAIL) \
    M(511, UNKNOWN_ROLE) \
    M(512, SET_NON_GRANTED_ROLE) \
    M(513, UNKNOWN_PART_TYPE) \
    M(514, ACCESS_STORAGE_FOR_INSERTION_NOT_FOUND) \
    M(515, INCORRECT_ACCESS_ENTITY_DEFINITION) \
    M(516, AUTHENTICATION_FAILED) \
    M(517, CANNOT_ASSIGN_ALTER) \
    M(518, CANNOT_COMMIT_OFFSET) \
    M(519, NO_REMOTE_SHARD_AVAILABLE) \
    M(520, CANNOT_DETACH_DICTIONARY_AS_TABLE) \
    M(521, ATOMIC_RENAME_FAIL) \
    M(523, UNKNOWN_ROW_POLICY) \
    M(524, ALTER_OF_COLUMN_IS_FORBIDDEN) \
    M(525, INCORRECT_DISK_INDEX) \
    M(526, UNKNOWN_VOLUME_TYPE) \
    M(527, NO_SUITABLE_FUNCTION_IMPLEMENTATION) \
    M(528, CASSANDRA_INTERNAL_ERROR) \
    M(529, NOT_A_LEADER) \
    M(530, CANNOT_CONNECT_RABBITMQ) \
    M(531, CANNOT_FSTAT) \
    M(532, LDAP_ERROR) \
    M(533, INCONSISTENT_RESERVATIONS) \
    M(534, NO_RESERVATIONS_PROVIDED) \
    M(535, UNKNOWN_RAID_TYPE) \
    M(536, CANNOT_RESTORE_FROM_FIELD_DUMP) \
    M(537, ILLEGAL_MYSQL_VARIABLE) \
    M(538, MYSQL_SYNTAX_ERROR) \
    M(539, CANNOT_BIND_RABBITMQ_EXCHANGE) \
    M(540, CANNOT_DECLARE_RABBITMQ_EXCHANGE) \
    M(541, CANNOT_CREATE_RABBITMQ_QUEUE_BINDING) \
    M(542, CANNOT_REMOVE_RABBITMQ_EXCHANGE) \
    M(543, UNKNOWN_MYSQL_DATATYPES_SUPPORT_LEVEL) \
    M(544, ROW_AND_ROWS_TOGETHER) \
    M(545, FIRST_AND_NEXT_TOGETHER) \
    M(546, NO_ROW_DELIMITER) \
    M(547, INVALID_RAID_TYPE) \
    M(548, UNKNOWN_VOLUME) \
    M(549, DATA_TYPE_CANNOT_BE_USED_IN_KEY) \
    M(550, CONDITIONAL_TREE_PARENT_NOT_FOUND) \
    M(551, ILLEGAL_PROJECTION_MANIPULATOR) \
    M(552, UNRECOGNIZED_ARGUMENTS) \
    M(553, LZMA_STREAM_ENCODER_FAILED) \
    M(554, LZMA_STREAM_DECODER_FAILED) \
<<<<<<< HEAD
    M(554, DATABASE_REPLICATION_FAILED) \
=======
    M(555, ROCKSDB_ERROR) \
    M(556, SYNC_MYSQL_USER_ACCESS_ERROR)\
    \
>>>>>>> 45f09fe2
    M(999, KEEPER_EXCEPTION) \
    M(1000, POCO_EXCEPTION) \
    M(1001, STD_EXCEPTION) \
    M(1002, UNKNOWN_EXCEPTION)

/* See END */

namespace DB
{
namespace ErrorCodes
{
#define M(VALUE, NAME) extern const Value NAME = VALUE;
    APPLY_FOR_ERROR_CODES(M)
#undef M

    constexpr Value END = 3000;
    std::atomic<Value> values[END + 1]{};

    struct ErrorCodesNames
    {
        std::string_view names[END + 1];
        ErrorCodesNames()
        {
#define M(VALUE, NAME) names[VALUE] = std::string_view(#NAME);
            APPLY_FOR_ERROR_CODES(M)
#undef M
        }
    } error_codes_names;

    std::string_view getName(ErrorCode error_code)
    {
        if (error_code >= END)
            return std::string_view();
        return error_codes_names.names[error_code];
    }

    ErrorCode end() { return END + 1; }
}

}<|MERGE_RESOLUTION|>--- conflicted
+++ resolved
@@ -521,13 +521,10 @@
     M(552, UNRECOGNIZED_ARGUMENTS) \
     M(553, LZMA_STREAM_ENCODER_FAILED) \
     M(554, LZMA_STREAM_DECODER_FAILED) \
-<<<<<<< HEAD
-    M(554, DATABASE_REPLICATION_FAILED) \
-=======
     M(555, ROCKSDB_ERROR) \
     M(556, SYNC_MYSQL_USER_ACCESS_ERROR)\
+    M(557, DATABASE_REPLICATION_FAILED) \
     \
->>>>>>> 45f09fe2
     M(999, KEEPER_EXCEPTION) \
     M(1000, POCO_EXCEPTION) \
     M(1001, STD_EXCEPTION) \
