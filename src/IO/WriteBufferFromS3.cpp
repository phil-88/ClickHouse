--- conflicted
+++ resolved
@@ -96,10 +96,10 @@
     , write_settings(write_settings_)
 {
     memory = std::make_unique<Memory>();
-    memory->size = request_settings.max_single_part_upload_size;
+    memory->size = settings.max_single_part_upload_size;
 
     if (buffer_size_)
-        memory->size = std::min(buffer_size_, request_settings.max_single_part_upload_size);
+        memory->size = std::min(buffer_size_, settings.max_single_part_upload_size);
 
     memory->data = static_cast<char *>(memory->allocator.alloc(memory->size));
     set(memory->data, memory->size);
@@ -132,9 +132,9 @@
         return;
     }
 
-    if (multipart_upload_id.empty() && memory->size < request_settings.max_single_part_upload_size)
-    {
-        reallocBuffer(*this, *memory, request_settings.max_single_part_upload_size);
+    if (multipart_upload_id.empty() && memory->size < settings.max_single_part_upload_size)
+    {
+        reallocBuffer(*this, *memory, settings.max_single_part_upload_size);
         return;
     }
 
@@ -142,19 +142,10 @@
     if (write_settings.remote_throttler)
         write_settings.remote_throttler->add(memory->size);
 
-<<<<<<< HEAD
     if (multipart_upload_id.empty())
         createMultipartUpload();
 
     if (part_number == 0 && memory->size < upload_part_size)
-=======
-    /// Data size exceeds singlepart upload threshold, need to use multipart upload.
-    if (multipart_upload_id.empty() && last_part_size > settings.max_single_part_upload_size)
-        createMultipartUpload();
-
-    chassert(upload_part_size > 0);
-    if (!multipart_upload_id.empty() && last_part_size > upload_part_size)
->>>>>>> 720f0cca
     {
         /// This is a case where max_single_part_upload_size < min_upload_part_size.
         /// For the first part of multipart upload we may need to realloc a buffer from single part upload a few times.
@@ -235,11 +226,7 @@
     if (!multipart_upload_id.empty())
         completeMultipartUpload();
 
-<<<<<<< HEAD
-    if (true) //request_settings.check_objects_after_upload)
-=======
     if (check_objects_after_upload)
->>>>>>> 720f0cca
     {
         LOG_TRACE(log, "Checking object {} exists after upload", key);
 
