#pragma once

#include <Parsers/ASTConstraintDeclaration.h>
#include <Interpreters/ExpressionActions.h>
#include <Interpreters/TreeCNFConverter.h>
#include <Interpreters/ComparisonGraph.h>

namespace DB
{

using ConstraintsExpressions = std::vector<ExpressionActionsPtr>;

struct ConstraintsDescription
{
public:
    ConstraintsDescription() { update(); }

    bool empty() const { return constraints.empty(); }
    String toString() const;

    static ConstraintsDescription parse(const String & str);

<<<<<<< HEAD
    enum class ConstraintType {
        CHECK = 1,
        ASSUME = 2,
        ALWAYS_TRUE = CHECK | ASSUME,
        ALL = CHECK | ASSUME,
    };

    ASTs filterConstraints(ConstraintType selection) const;

    const std::vector<ASTPtr> & getConstraints() const;
    void updateConstraints(const std::vector<ASTPtr> & constraints);

    const std::vector<std::vector<CNFQuery::AtomicFormula>> & getConstraintData() const;
    std::vector<CNFQuery::AtomicFormula> getAtomicConstraintData() const;

    const ComparisonGraph & getGraph() const;

    ConstraintsExpressions getExpressionsToCheck(const Context & context, const NamesAndTypesList & source_columns_) const;
=======
    ConstraintsExpressions getExpressions(ContextPtr context, const NamesAndTypesList & source_columns_) const;
>>>>>>> a4a2a61e

    ConstraintsDescription(const ConstraintsDescription & other);
    ConstraintsDescription & operator=(const ConstraintsDescription & other);

private:
    std::vector<std::vector<CNFQuery::AtomicFormula>> buildConstraintData() const;
    std::unique_ptr<ComparisonGraph> buildGraph() const;
    void update();

    std::vector<ASTPtr> constraints;
    std::vector<std::vector<CNFQuery::AtomicFormula>> cnf_constraints;
    std::unique_ptr<ComparisonGraph> graph;
};

}<|MERGE_RESOLUTION|>--- conflicted
+++ resolved
@@ -20,7 +20,6 @@
 
     static ConstraintsDescription parse(const String & str);
 
-<<<<<<< HEAD
     enum class ConstraintType {
         CHECK = 1,
         ASSUME = 2,
@@ -38,10 +37,7 @@
 
     const ComparisonGraph & getGraph() const;
 
-    ConstraintsExpressions getExpressionsToCheck(const Context & context, const NamesAndTypesList & source_columns_) const;
-=======
     ConstraintsExpressions getExpressions(ContextPtr context, const NamesAndTypesList & source_columns_) const;
->>>>>>> a4a2a61e
 
     ConstraintsDescription(const ConstraintsDescription & other);
     ConstraintsDescription & operator=(const ConstraintsDescription & other);
