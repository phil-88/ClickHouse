#include <QueryPipeline/narrowBlockInputStreams.h>
#include <Processors/Sources/SourceFromSingleChunk.h>
#include <Storages/StorageMerge.h>
#include <Storages/StorageFactory.h>
#include <Storages/VirtualColumnUtils.h>
#include <Storages/AlterCommands.h>
#include <Interpreters/Context.h>
#include <Interpreters/TreeRewriter.h>
#include <Interpreters/ExpressionActions.h>
#include <Interpreters/evaluateConstantExpression.h>
#include <Interpreters/InterpreterSelectQuery.h>
#include <Interpreters/IdentifierSemantic.h>
#include <Interpreters/getHeaderForProcessingStage.h>
#include <Interpreters/addTypeConversionToAST.h>
#include <Interpreters/replaceAliasColumnsInQuery.h>
#include <Parsers/ASTSelectQuery.h>
#include <Parsers/ASTLiteral.h>
#include <Parsers/ASTIdentifier.h>
#include <Parsers/ASTExpressionList.h>
#include <DataTypes/DataTypeString.h>
#include <Columns/ColumnString.h>
#include <Common/typeid_cast.h>
#include <Common/checkStackSize.h>
#include <Databases/IDatabase.h>
#include <base/range.h>
#include <algorithm>
#include <Parsers/queryToString.h>
#include <Processors/Transforms/MaterializingTransform.h>
#include <Processors/ConcatProcessor.h>
#include <Processors/Transforms/ExpressionTransform.h>


namespace DB
{

namespace ErrorCodes
{
    extern const int BAD_ARGUMENTS;
    extern const int LOGICAL_ERROR;
    extern const int NOT_IMPLEMENTED;
    extern const int ILLEGAL_PREWHERE;
    extern const int NUMBER_OF_ARGUMENTS_DOESNT_MATCH;
    extern const int SAMPLING_NOT_SUPPORTED;
    extern const int ALTER_OF_COLUMN_IS_FORBIDDEN;
}

StorageMerge::StorageMerge(
    const StorageID & table_id_,
    const ColumnsDescription & columns_,
    const String & comment,
    const String & source_database_name_or_regexp_,
    bool database_is_regexp_,
    const DBToTableSetMap & source_databases_and_tables_,
    ContextPtr context_)
    : IStorage(table_id_)
    , WithContext(context_->getGlobalContext())
    , source_database_regexp(source_database_name_or_regexp_)
    , source_databases_and_tables(source_databases_and_tables_)
    , source_database_name_or_regexp(source_database_name_or_regexp_)
    , database_is_regexp(database_is_regexp_)
{
    StorageInMemoryMetadata storage_metadata;
    storage_metadata.setColumns(columns_);
    storage_metadata.setComment(comment);
    setInMemoryMetadata(storage_metadata);
}

StorageMerge::StorageMerge(
    const StorageID & table_id_,
    const ColumnsDescription & columns_,
    const String & comment,
    const String & source_database_name_or_regexp_,
    bool database_is_regexp_,
    const String & source_table_regexp_,
    ContextPtr context_)
    : IStorage(table_id_)
    , WithContext(context_->getGlobalContext())
    , source_database_regexp(source_database_name_or_regexp_)
    , source_table_regexp(source_table_regexp_)
    , source_database_name_or_regexp(source_database_name_or_regexp_)
    , database_is_regexp(database_is_regexp_)
{
    StorageInMemoryMetadata storage_metadata;
    storage_metadata.setColumns(columns_);
    storage_metadata.setComment(comment);
    setInMemoryMetadata(storage_metadata);
}

template <typename F>
StoragePtr StorageMerge::getFirstTable(F && predicate) const
{
    auto database_table_iterators = getDatabaseIterators(getContext());

    for (auto & iterator : database_table_iterators)
    {
        while (iterator->isValid())
        {
            const auto & table = iterator->table();
            if (table.get() != this && predicate(table))
                return table;

            iterator->next();
        }
    }

    return {};
}


bool StorageMerge::isRemote() const
{
    auto first_remote_table = getFirstTable([](const StoragePtr & table) { return table && table->isRemote(); });
    return first_remote_table != nullptr;
}


bool StorageMerge::mayBenefitFromIndexForIn(const ASTPtr & left_in_operand, ContextPtr query_context, const StorageMetadataPtr & /*metadata_snapshot*/) const
{
    /// It's beneficial if it is true for at least one table.
    StorageListWithLocks selected_tables = getSelectedTables(query_context);

    size_t i = 0;
    for (const auto & table : selected_tables)
    {
        const auto & storage_ptr = std::get<1>(table);
        auto metadata_snapshot = storage_ptr->getInMemoryMetadataPtr();
        if (storage_ptr->mayBenefitFromIndexForIn(left_in_operand, query_context, metadata_snapshot))
            return true;

        ++i;
        /// For simplicity reasons, check only first ten tables.
        if (i > 10)
            break;
    }

    return false;
}


QueryProcessingStage::Enum StorageMerge::getQueryProcessingStage(
    ContextPtr local_context,
    QueryProcessingStage::Enum to_stage,
    const StorageSnapshotPtr &,
    SelectQueryInfo & query_info) const
{
    /// In case of JOIN the first stage (which includes JOIN)
    /// should be done on the initiator always.
    ///
    /// Since in case of JOIN query on shards will receive query w/o JOIN (and their columns).
    /// (see removeJoin())
    ///
    /// And for this we need to return FetchColumns.
    if (const auto * select = query_info.query->as<ASTSelectQuery>(); select && hasJoin(*select))
        return QueryProcessingStage::FetchColumns;

    auto stage_in_source_tables = QueryProcessingStage::FetchColumns;

    DatabaseTablesIterators database_table_iterators = getDatabaseIterators(local_context);

    size_t selected_table_size = 0;

    for (const auto & iterator : database_table_iterators)
    {
        while (iterator->isValid())
        {
            const auto & table = iterator->table();
            if (table && table.get() != this)
            {
                ++selected_table_size;
                stage_in_source_tables = std::max(
                    stage_in_source_tables,
                    table->getQueryProcessingStage(local_context, to_stage,
                        table->getStorageSnapshot(table->getInMemoryMetadataPtr()), query_info));
            }

            iterator->next();
        }
    }

    return selected_table_size == 1 ? stage_in_source_tables : std::min(stage_in_source_tables, QueryProcessingStage::WithMergeableState);
}


SelectQueryInfo StorageMerge::getModifiedQueryInfo(
    const SelectQueryInfo & query_info, ContextPtr modified_context, const StorageID & current_storage_id, bool is_merge_engine)
{
    SelectQueryInfo modified_query_info = query_info;
    modified_query_info.query = query_info.query->clone();

    /// Original query could contain JOIN but we need only the first joined table and its columns.
    auto & modified_select = modified_query_info.query->as<ASTSelectQuery &>();
    TreeRewriterResult new_analyzer_res = *modified_query_info.syntax_analyzer_result;
    removeJoin(modified_select, new_analyzer_res, modified_context);
    modified_query_info.syntax_analyzer_result = std::make_shared<TreeRewriterResult>(std::move(new_analyzer_res));

    if (!is_merge_engine)
    {
        VirtualColumnUtils::rewriteEntityInAst(modified_query_info.query, "_table", current_storage_id.table_name);
        VirtualColumnUtils::rewriteEntityInAst(modified_query_info.query, "_database", current_storage_id.database_name);
    }

    return modified_query_info;
}


Pipe StorageMerge::read(
    const Names & column_names,
    const StorageSnapshotPtr & storage_snapshot,
    SelectQueryInfo & query_info,
    ContextPtr local_context,
    QueryProcessingStage::Enum processed_stage,
    const size_t max_block_size,
    unsigned num_streams)
{
    Pipes pipes;

    bool has_database_virtual_column = false;
    bool has_table_virtual_column = false;
    Names real_column_names;
    real_column_names.reserve(column_names.size());

    for (const auto & column_name : column_names)
    {
        if (column_name == "_database" && isVirtualColumn(column_name, storage_snapshot->metadata))
            has_database_virtual_column = true;
        else if (column_name == "_table" && isVirtualColumn(column_name, storage_snapshot->metadata))
            has_table_virtual_column = true;
        else
            real_column_names.push_back(column_name);
    }

    /** Just in case, turn off optimization "transfer to PREWHERE",
      * since there is no certainty that it works when one of table is MergeTree and other is not.
      */
    auto modified_context = Context::createCopy(local_context);
    modified_context->setSetting("optimize_move_to_prewhere", false);

    /// What will be result structure depending on query processed stage in source tables?
    Block header = getHeaderForProcessingStage(column_names, storage_snapshot, query_info, local_context, processed_stage);

    /** First we make list of selected tables to find out its size.
      * This is necessary to correctly pass the recommended number of threads to each table.
      */
    StorageListWithLocks selected_tables
        = getSelectedTables(local_context, query_info.query, has_database_virtual_column, has_table_virtual_column);

    if (selected_tables.empty())
    {
        auto modified_query_info = getModifiedQueryInfo(query_info, modified_context, getStorageID(), false);
        /// FIXME: do we support sampling in this case?
        return createSources(
            {},
            modified_query_info,
            processed_stage,
            max_block_size,
            header,
            {},
            {},
            real_column_names,
            modified_context,
            0,
            has_database_virtual_column,
            has_table_virtual_column);
    }

    size_t tables_count = selected_tables.size();
    Float64 num_streams_multiplier
        = std::min(unsigned(tables_count), std::max(1U, unsigned(local_context->getSettingsRef().max_streams_multiplier_for_merge_tables)));
    num_streams *= num_streams_multiplier;
    size_t remaining_streams = num_streams;

    InputOrderInfoPtr input_sorting_info;
    if (query_info.order_optimizer)
    {
        for (auto it = selected_tables.begin(); it != selected_tables.end(); ++it)
        {
            auto storage_ptr = std::get<1>(*it);
            auto storage_metadata_snapshot = storage_ptr->getInMemoryMetadataPtr();
            auto current_info = query_info.order_optimizer->getInputOrder(storage_metadata_snapshot, local_context);
            if (it == selected_tables.begin())
                input_sorting_info = current_info;
            else if (!current_info || (input_sorting_info && *current_info != *input_sorting_info))
                input_sorting_info.reset();

            if (!input_sorting_info)
                break;
        }

        query_info.input_order_info = input_sorting_info;
    }

    auto sample_block = getInMemoryMetadataPtr()->getSampleBlock();

    for (const auto & table : selected_tables)
    {
        size_t current_need_streams = tables_count >= num_streams ? 1 : (num_streams / tables_count);
        size_t current_streams = std::min(current_need_streams, remaining_streams);
        remaining_streams -= current_streams;
        current_streams = std::max(size_t(1), current_streams);

        const auto & storage = std::get<1>(table);

        /// If sampling requested, then check that table supports it.
        if (query_info.query->as<ASTSelectQuery>()->sampleSize() && !storage->supportsSampling())
            throw Exception("Illegal SAMPLE: table doesn't support sampling", ErrorCodes::SAMPLING_NOT_SUPPORTED);

        Aliases aliases;
        auto storage_metadata_snapshot = storage->getInMemoryMetadataPtr();
        auto storage_columns = storage_metadata_snapshot->getColumns();
        auto nested_storage_snaphsot = storage->getStorageSnapshot(storage_metadata_snapshot);

        auto modified_query_info = getModifiedQueryInfo(query_info, modified_context, storage->getStorageID(), storage->as<StorageMerge>());
        auto syntax_result = TreeRewriter(local_context).analyzeSelect(modified_query_info.query, TreeRewriterResult({}, storage, storage_metadata_snapshot));

        Names column_names_as_aliases;
        bool with_aliases = processed_stage == QueryProcessingStage::FetchColumns && !storage_columns.getAliases().empty();
        if (with_aliases)
        {
<<<<<<< HEAD
            auto syntax_result = TreeRewriter(local_context).analyzeSelect(query_info.query, TreeRewriterResult({}, storage, nested_storage_snaphsot));
=======
>>>>>>> 43cfa446
            ASTPtr required_columns_expr_list = std::make_shared<ASTExpressionList>();
            ASTPtr column_expr;

            for (const auto & column : real_column_names)
            {
                const auto column_default = storage_columns.getDefault(column);
                bool is_alias = column_default && column_default->kind == ColumnDefaultKind::Alias;

                if (is_alias)
                {
                    column_expr = column_default->expression->clone();
                    replaceAliasColumnsInQuery(column_expr, storage_metadata_snapshot->getColumns(),
                                               syntax_result->array_join_result_to_source, local_context);

                    auto column_description = storage_columns.get(column);
                    column_expr = addTypeConversionToAST(std::move(column_expr), column_description.type->getName(),
                                                         storage_metadata_snapshot->getColumns().getAll(), local_context);
                    column_expr = setAlias(column_expr, column);

                    auto type = sample_block.getByName(column).type;
                    aliases.push_back({ .name = column, .type = type, .expression = column_expr->clone() });
                }
                else
                    column_expr = std::make_shared<ASTIdentifier>(column);

                required_columns_expr_list->children.emplace_back(std::move(column_expr));
            }

<<<<<<< HEAD
            syntax_result = TreeRewriter(local_context).analyze(required_columns_expr_list, storage_columns.getAllPhysical(),
                                                                storage, storage->getStorageSnapshot(storage_metadata_snapshot));
=======
            syntax_result = TreeRewriter(local_context).analyze(
                required_columns_expr_list, storage_columns.getAllPhysical(), storage, storage_metadata_snapshot);
>>>>>>> 43cfa446
            auto alias_actions = ExpressionAnalyzer(required_columns_expr_list, syntax_result, local_context).getActionsDAG(true);

            column_names_as_aliases = alias_actions->getRequiredColumns().getNames();
            if (column_names_as_aliases.empty())
                column_names_as_aliases.push_back(ExpressionActions::getSmallestColumn(storage_metadata_snapshot->getColumns().getAllPhysical()));
        }

        auto source_pipe = createSources(
<<<<<<< HEAD
            nested_storage_snaphsot,
            query_info,
=======
            storage_metadata_snapshot,
            modified_query_info,
>>>>>>> 43cfa446
            processed_stage,
            max_block_size,
            header,
            aliases,
            table,
            column_names_as_aliases.empty() ? real_column_names : column_names_as_aliases,
            modified_context,
            current_streams,
            has_database_virtual_column,
            has_table_virtual_column);

        pipes.emplace_back(std::move(source_pipe));
    }

    auto pipe = Pipe::unitePipes(std::move(pipes));

    if (!pipe.empty() && !query_info.input_order_info)
        // It's possible to have many tables read from merge, resize(num_streams) might open too many files at the same time.
        // Using narrowPipe instead. But in case of reading in order of primary key, we cannot do it,
        // because narrowPipe doesn't preserve order.
        narrowPipe(pipe, num_streams);

    return pipe;
}

Pipe StorageMerge::createSources(
<<<<<<< HEAD
    const StorageSnapshotPtr & storage_snapshot,
    SelectQueryInfo & query_info,
=======
    const StorageMetadataPtr & metadata_snapshot,
    SelectQueryInfo & modified_query_info,
>>>>>>> 43cfa446
    const QueryProcessingStage::Enum & processed_stage,
    const UInt64 max_block_size,
    const Block & header,
    const Aliases & aliases,
    const StorageWithLockAndName & storage_with_lock,
    Names & real_column_names,
    ContextMutablePtr modified_context,
    size_t streams_num,
    bool has_database_virtual_column,
    bool has_table_virtual_column,
    bool concat_streams)
{
    const auto & [database_name, storage, struct_lock, table_name] = storage_with_lock;
    auto & modified_select = modified_query_info.query->as<ASTSelectQuery &>();

    Pipe pipe;

    if (!storage)
    {
        pipe = QueryPipelineBuilder::getPipe(InterpreterSelectQuery(
            modified_query_info.query, modified_context,
            Pipe(std::make_shared<SourceFromSingleChunk>(header)),
            SelectQueryOptions(processed_stage).analyze()).buildQueryPipeline());

        pipe.addInterpreterContext(modified_context);
        return pipe;
    }

    if (!modified_select.final() && storage->needRewriteQueryWithFinal(real_column_names))
    {
        /// NOTE: It may not work correctly in some cases, because query was analyzed without final.
        /// However, it's needed for MaterializedMySQL and it's unlikely that someone will use it with Merge tables.
        modified_select.setFinal();
    }

    auto storage_stage
        = storage->getQueryProcessingStage(modified_context, QueryProcessingStage::Complete, storage_snapshot, modified_query_info);
    if (processed_stage <= storage_stage)
    {
        /// If there are only virtual columns in query, you must request at least one other column.
        if (real_column_names.empty())
            real_column_names.push_back(ExpressionActions::getSmallestColumn(storage_snapshot->metadata->getColumns().getAllPhysical()));

        pipe = storage->read(
            real_column_names,
            storage_snapshot,
            modified_query_info,
            modified_context,
            processed_stage,
            max_block_size,
            UInt32(streams_num));
    }
    else if (processed_stage > storage_stage)
    {
        modified_select.replaceDatabaseAndTable(database_name, table_name);

        /// Maximum permissible parallelism is streams_num
        modified_context->setSetting("max_threads", streams_num);
        modified_context->setSetting("max_streams_to_max_threads_ratio", 1);

        InterpreterSelectQuery interpreter{modified_query_info.query, modified_context, SelectQueryOptions(processed_stage)};


        pipe = QueryPipelineBuilder::getPipe(interpreter.buildQueryPipeline());

        /** Materialization is needed, since from distributed storage the constants come materialized.
          * If you do not do this, different types (Const and non-Const) columns will be produced in different threads,
          * And this is not allowed, since all code is based on the assumption that in the block stream all types are the same.
          */
        pipe.addSimpleTransform([](const Block & stream_header) { return std::make_shared<MaterializingTransform>(stream_header); });
    }

    if (!pipe.empty())
    {
        if (concat_streams && pipe.numOutputPorts() > 1)
        {
            // It's possible to have many tables read from merge, resize(1) might open too many files at the same time.
            // Using concat instead.
            pipe.addTransform(std::make_shared<ConcatProcessor>(pipe.getHeader(), pipe.numOutputPorts()));
        }

        /// Add virtual columns if we don't already have them.

        Block pipe_header = pipe.getHeader();

        if (has_database_virtual_column && !pipe_header.has("_database"))
        {
            ColumnWithTypeAndName column;
            column.name = "_database";
            column.type = std::make_shared<DataTypeString>();
            column.column = column.type->createColumnConst(0, Field(database_name));

            auto adding_column_dag = ActionsDAG::makeAddingColumnActions(std::move(column));
            auto adding_column_actions = std::make_shared<ExpressionActions>(
                std::move(adding_column_dag),
                ExpressionActionsSettings::fromContext(modified_context, CompileExpressions::yes));

            pipe.addSimpleTransform([&](const Block & stream_header)
            {
                return std::make_shared<ExpressionTransform>(stream_header, adding_column_actions);
            });
        }

        if (has_table_virtual_column && !pipe_header.has("_table"))
        {
            ColumnWithTypeAndName column;
            column.name = "_table";
            column.type = std::make_shared<DataTypeString>();
            column.column = column.type->createColumnConst(0, Field(table_name));

            auto adding_column_dag = ActionsDAG::makeAddingColumnActions(std::move(column));
            auto adding_column_actions = std::make_shared<ExpressionActions>(
                std::move(adding_column_dag),
                ExpressionActionsSettings::fromContext(modified_context, CompileExpressions::yes));

            pipe.addSimpleTransform([&](const Block & stream_header)
            {
                return std::make_shared<ExpressionTransform>(stream_header, adding_column_actions);
            });
        }

        /// Subordinary tables could have different but convertible types, like numeric types of different width.
        /// We must return streams with structure equals to structure of Merge table.
        convertingSourceStream(header, storage_snapshot->metadata, aliases, modified_context, modified_query_info.query, pipe, processed_stage);

        pipe.addTableLock(struct_lock);
        pipe.addStorageHolder(storage);
        pipe.addInterpreterContext(modified_context);
    }

    return pipe;
}

StorageMerge::StorageListWithLocks StorageMerge::getSelectedTables(
    ContextPtr query_context,
    const ASTPtr & query /* = nullptr */,
    bool filter_by_database_virtual_column /* = false */,
    bool filter_by_table_virtual_column /* = false */) const
{
    assert(!filter_by_database_virtual_column || !filter_by_table_virtual_column || query);

    const Settings & settings = query_context->getSettingsRef();
    StorageListWithLocks selected_tables;
    DatabaseTablesIterators database_table_iterators = getDatabaseIterators(getContext());

    MutableColumnPtr database_name_virtual_column;
    MutableColumnPtr table_name_virtual_column;
    if (filter_by_database_virtual_column)
    {
        database_name_virtual_column = ColumnString::create();
    }

    if (filter_by_table_virtual_column)
    {
        table_name_virtual_column = ColumnString::create();
    }

    for (const auto & iterator : database_table_iterators)
    {
        if (filter_by_database_virtual_column)
            database_name_virtual_column->insert(iterator->databaseName());
        while (iterator->isValid())
        {
            StoragePtr storage = iterator->table();
            if (!storage)
                continue;

            if (query && query->as<ASTSelectQuery>()->prewhere() && !storage->supportsPrewhere())
                throw Exception("Storage " + storage->getName() + " doesn't support PREWHERE.", ErrorCodes::ILLEGAL_PREWHERE);

            if (storage.get() != this)
            {
                auto table_lock = storage->lockForShare(query_context->getCurrentQueryId(), settings.lock_acquire_timeout);
                selected_tables.emplace_back(iterator->databaseName(), storage, std::move(table_lock), iterator->name());
                if (filter_by_table_virtual_column)
                    table_name_virtual_column->insert(iterator->name());
            }

            iterator->next();
        }
    }

    if (filter_by_database_virtual_column)
    {
        /// Filter names of selected tables if there is a condition on "_database" virtual column in WHERE clause
        Block virtual_columns_block
            = Block{ColumnWithTypeAndName(std::move(database_name_virtual_column), std::make_shared<DataTypeString>(), "_database")};
        VirtualColumnUtils::filterBlockWithQuery(query, virtual_columns_block, query_context);
        auto values = VirtualColumnUtils::extractSingleValueFromBlock<String>(virtual_columns_block, "_database");

        /// Remove unused databases from the list
        selected_tables.remove_if([&](const auto & elem) { return values.find(std::get<0>(elem)) == values.end(); });
    }

    if (filter_by_table_virtual_column)
    {
        /// Filter names of selected tables if there is a condition on "_table" virtual column in WHERE clause
        Block virtual_columns_block = Block{ColumnWithTypeAndName(std::move(table_name_virtual_column), std::make_shared<DataTypeString>(), "_table")};
        VirtualColumnUtils::filterBlockWithQuery(query, virtual_columns_block, query_context);
        auto values = VirtualColumnUtils::extractSingleValueFromBlock<String>(virtual_columns_block, "_table");

        /// Remove unused tables from the list
        selected_tables.remove_if([&](const auto & elem) { return values.find(std::get<3>(elem)) == values.end(); });
    }

    return selected_tables;
}

DatabaseTablesIteratorPtr StorageMerge::getDatabaseIterator(const String & database_name, ContextPtr local_context) const
{
    auto database = DatabaseCatalog::instance().getDatabase(database_name);

    auto table_name_match = [this, database_name](const String & table_name_) -> bool
    {
        if (source_databases_and_tables)
        {
            if (auto it = source_databases_and_tables->find(database_name); it != source_databases_and_tables->end())
                return it->second.count(table_name_);
            else
                return false;
        }
        else
            return source_table_regexp->match(table_name_);
    };

    return database->getTablesIterator(local_context, table_name_match);
}

StorageMerge::DatabaseTablesIterators StorageMerge::getDatabaseIterators(ContextPtr local_context) const
{
    try
    {
        checkStackSize();
    }
    catch (Exception & e)
    {
        e.addMessage("while getting table iterator of Merge table. Maybe caused by two Merge tables that will endlessly try to read each other's data");
        throw;
    }

    DatabaseTablesIterators database_table_iterators;

    /// database_name argument is not a regexp
    if (!database_is_regexp)
        database_table_iterators.emplace_back(getDatabaseIterator(source_database_name_or_regexp, local_context));

    /// database_name argument is a regexp
    else
    {
        auto databases = DatabaseCatalog::instance().getDatabases();

        for (const auto & db : databases)
        {
            if (source_database_regexp->match(db.first))
                database_table_iterators.emplace_back(getDatabaseIterator(db.first, local_context));
        }
    }

    return database_table_iterators;
}


void StorageMerge::checkAlterIsPossible(const AlterCommands & commands, ContextPtr local_context) const
{
    auto name_deps = getDependentViewsByColumn(local_context);
    for (const auto & command : commands)
    {
        if (command.type != AlterCommand::Type::ADD_COLUMN && command.type != AlterCommand::Type::MODIFY_COLUMN
            && command.type != AlterCommand::Type::DROP_COLUMN && command.type != AlterCommand::Type::COMMENT_COLUMN
            && command.type != AlterCommand::Type::COMMENT_TABLE)
            throw Exception(ErrorCodes::NOT_IMPLEMENTED, "Alter of type '{}' is not supported by storage {}",
                command.type, getName());

        if (command.type == AlterCommand::Type::DROP_COLUMN && !command.clear)
        {
            const auto & deps_mv = name_deps[command.column_name];
            if (!deps_mv.empty())
            {
                throw Exception(
                    "Trying to ALTER DROP column " + backQuoteIfNeed(command.column_name) + " which is referenced by materialized view "
                        + toString(deps_mv),
                    ErrorCodes::ALTER_OF_COLUMN_IS_FORBIDDEN);
            }
        }
    }
}

void StorageMerge::alter(
    const AlterCommands & params, ContextPtr local_context, AlterLockHolder &)
{
    auto table_id = getStorageID();

    StorageInMemoryMetadata storage_metadata = getInMemoryMetadata();
    params.apply(storage_metadata, local_context);
    DatabaseCatalog::instance().getDatabase(table_id.database_name)->alterTable(local_context, table_id, storage_metadata);
    setInMemoryMetadata(storage_metadata);
}

void StorageMerge::convertingSourceStream(
    const Block & header,
    const StorageMetadataPtr & metadata_snapshot,
    const Aliases & aliases,
    ContextPtr local_context,
    ASTPtr & query,
    Pipe & pipe,
    QueryProcessingStage::Enum processed_stage)
{
    Block before_block_header = pipe.getHeader();

    auto storage_sample_block = metadata_snapshot->getSampleBlock();
    auto pipe_columns = pipe.getHeader().getNamesAndTypesList();

    for (const auto & alias : aliases)
    {
        pipe_columns.emplace_back(NameAndTypePair(alias.name, alias.type));
        ASTPtr expr = std::move(alias.expression);
        auto syntax_result = TreeRewriter(local_context).analyze(expr, pipe_columns);
        auto expression_analyzer = ExpressionAnalyzer{alias.expression, syntax_result, local_context};

        auto dag = std::make_shared<ActionsDAG>(pipe_columns);
        auto actions_dag = expression_analyzer.getActionsDAG(true, false);
        auto actions = std::make_shared<ExpressionActions>(actions_dag, ExpressionActionsSettings::fromContext(local_context, CompileExpressions::yes));

        pipe.addSimpleTransform([&](const Block & stream_header)
        {
            return std::make_shared<ExpressionTransform>(stream_header, actions);
        });
    }

    {
        auto convert_actions_dag = ActionsDAG::makeConvertingActions(pipe.getHeader().getColumnsWithTypeAndName(),
                                                                     header.getColumnsWithTypeAndName(),
                                                                     ActionsDAG::MatchColumnsMode::Name);
        auto actions = std::make_shared<ExpressionActions>(
            convert_actions_dag,
            ExpressionActionsSettings::fromContext(local_context, CompileExpressions::yes));

        pipe.addSimpleTransform([&](const Block & stream_header)
        {
            return std::make_shared<ExpressionTransform>(stream_header, actions);
        });
    }

    auto where_expression = query->as<ASTSelectQuery>()->where();

    if (!where_expression)
        return;

    if (processed_stage > QueryProcessingStage::FetchColumns)
    {
        for (size_t column_index : collections::range(0, header.columns()))
        {
            ColumnWithTypeAndName header_column = header.getByPosition(column_index);
            ColumnWithTypeAndName before_column = before_block_header.getByName(header_column.name);
            /// If the processed_stage greater than FetchColumns and the block structure between streams is different.
            /// the where expression maybe invalid because of convertingBlockInputStream.
            /// So we need to throw exception.
            if (!header_column.type->equals(*before_column.type.get()))
            {
                NamesAndTypesList source_columns = metadata_snapshot->getSampleBlock().getNamesAndTypesList();
                auto virtual_column = *getVirtuals().tryGetByName("_table");
                source_columns.emplace_back(NameAndTypePair{virtual_column.name, virtual_column.type});
                auto syntax_result = TreeRewriter(local_context).analyze(where_expression, source_columns);
                ExpressionActionsPtr actions = ExpressionAnalyzer{where_expression, syntax_result, local_context}.getActions(false, false);
                Names required_columns = actions->getRequiredColumns();

                for (const auto & required_column : required_columns)
                {
                    if (required_column == header_column.name)
                        throw Exception("Block structure mismatch in Merge Storage: different types:\n" + before_block_header.dumpStructure()
                                        + "\n" + header.dumpStructure(), ErrorCodes::LOGICAL_ERROR);
                }
            }
        }
    }
}

IStorage::ColumnSizeByName StorageMerge::getColumnSizes() const
{

    auto first_materialized_mysql = getFirstTable([](const StoragePtr & table) { return table && table->getName() == "MaterializedMySQL"; });
    if (!first_materialized_mysql)
        return {};
    return first_materialized_mysql->getColumnSizes();
}


std::tuple<bool /* is_regexp */, ASTPtr> StorageMerge::evaluateDatabaseName(const ASTPtr & node, ContextPtr context_)
{
    if (const auto * func = node->as<ASTFunction>(); func && func->name == "REGEXP")
    {
        if (func->arguments->children.size() != 1)
            throw Exception("REGEXP in Merge ENGINE takes only one argument", ErrorCodes::BAD_ARGUMENTS);

        auto * literal = func->arguments->children[0]->as<ASTLiteral>();
        if (!literal || literal->value.safeGet<String>().empty())
            throw Exception("Argument for REGEXP in Merge ENGINE should be a non empty String Literal", ErrorCodes::BAD_ARGUMENTS);

        return {true, func->arguments->children[0]};
    }

    auto ast = evaluateConstantExpressionForDatabaseName(node, context_);
    return {false, ast};
}


void registerStorageMerge(StorageFactory & factory)
{
    factory.registerStorage("Merge", [](const StorageFactory::Arguments & args)
    {
        /** In query, the name of database is specified as table engine argument which contains source tables,
          *  as well as regex for source-table names.
          */

        ASTs & engine_args = args.engine_args;

        if (engine_args.size() != 2)
            throw Exception("Storage Merge requires exactly 2 parameters"
                " - name of source database and regexp for table names.",
                ErrorCodes::NUMBER_OF_ARGUMENTS_DOESNT_MATCH);

        auto [is_regexp, database_ast] = StorageMerge::evaluateDatabaseName(engine_args[0], args.getLocalContext());

        if (!is_regexp)
            engine_args[0] = database_ast;

        String source_database_name_or_regexp = database_ast->as<ASTLiteral &>().value.safeGet<String>();

        engine_args[1] = evaluateConstantExpressionAsLiteral(engine_args[1], args.getLocalContext());
        String table_name_regexp = engine_args[1]->as<ASTLiteral &>().value.safeGet<String>();

        return StorageMerge::create(
            args.table_id, args.columns, args.comment, source_database_name_or_regexp, is_regexp, table_name_regexp, args.getContext());
    });
}

NamesAndTypesList StorageMerge::getVirtuals() const
{
    NamesAndTypesList virtuals{{"_database", std::make_shared<DataTypeString>()}, {"_table", std::make_shared<DataTypeString>()}};

    auto first_table = getFirstTable([](auto && table) { return table; });
    if (first_table)
    {
        auto table_virtuals = first_table->getVirtuals();
        virtuals.insert(virtuals.end(), table_virtuals.begin(), table_virtuals.end());
    }

    return virtuals;
}
}<|MERGE_RESOLUTION|>--- conflicted
+++ resolved
@@ -310,16 +310,13 @@
         auto nested_storage_snaphsot = storage->getStorageSnapshot(storage_metadata_snapshot);
 
         auto modified_query_info = getModifiedQueryInfo(query_info, modified_context, storage->getStorageID(), storage->as<StorageMerge>());
-        auto syntax_result = TreeRewriter(local_context).analyzeSelect(modified_query_info.query, TreeRewriterResult({}, storage, storage_metadata_snapshot));
+        auto syntax_result = TreeRewriter(local_context).analyzeSelect(
+            modified_query_info.query, TreeRewriterResult({}, storage, nested_storage_snaphsot));
 
         Names column_names_as_aliases;
         bool with_aliases = processed_stage == QueryProcessingStage::FetchColumns && !storage_columns.getAliases().empty();
         if (with_aliases)
         {
-<<<<<<< HEAD
-            auto syntax_result = TreeRewriter(local_context).analyzeSelect(query_info.query, TreeRewriterResult({}, storage, nested_storage_snaphsot));
-=======
->>>>>>> 43cfa446
             ASTPtr required_columns_expr_list = std::make_shared<ASTExpressionList>();
             ASTPtr column_expr;
 
@@ -348,13 +345,9 @@
                 required_columns_expr_list->children.emplace_back(std::move(column_expr));
             }
 
-<<<<<<< HEAD
-            syntax_result = TreeRewriter(local_context).analyze(required_columns_expr_list, storage_columns.getAllPhysical(),
-                                                                storage, storage->getStorageSnapshot(storage_metadata_snapshot));
-=======
             syntax_result = TreeRewriter(local_context).analyze(
-                required_columns_expr_list, storage_columns.getAllPhysical(), storage, storage_metadata_snapshot);
->>>>>>> 43cfa446
+                required_columns_expr_list, storage_columns.getAllPhysical(), storage, storage->getStorageSnapshot(storage_metadata_snapshot));
+
             auto alias_actions = ExpressionAnalyzer(required_columns_expr_list, syntax_result, local_context).getActionsDAG(true);
 
             column_names_as_aliases = alias_actions->getRequiredColumns().getNames();
@@ -363,13 +356,8 @@
         }
 
         auto source_pipe = createSources(
-<<<<<<< HEAD
             nested_storage_snaphsot,
-            query_info,
-=======
-            storage_metadata_snapshot,
             modified_query_info,
->>>>>>> 43cfa446
             processed_stage,
             max_block_size,
             header,
@@ -396,13 +384,8 @@
 }
 
 Pipe StorageMerge::createSources(
-<<<<<<< HEAD
     const StorageSnapshotPtr & storage_snapshot,
-    SelectQueryInfo & query_info,
-=======
-    const StorageMetadataPtr & metadata_snapshot,
     SelectQueryInfo & modified_query_info,
->>>>>>> 43cfa446
     const QueryProcessingStage::Enum & processed_stage,
     const UInt64 max_block_size,
     const Block & header,
