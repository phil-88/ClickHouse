# This file is generated automatically, do not edit. See 'ya.make.in' and use 'utils/generate-ya-make' to regenerate it.
LIBRARY()

PEERDIR(
    clickhouse/src/Common
    clickhouse/src/Formats
)


SRCS(
    DataTypeAggregateFunction.cpp
    DataTypeArray.cpp
    DataTypeCustomGeo.cpp
    DataTypeCustomIPv4AndIPv6.cpp
    DataTypeCustomSimpleAggregateFunction.cpp
    DataTypeCustomSimpleTextSerialization.cpp
    DataTypeDate.cpp
    DataTypeDateTime.cpp
    DataTypeDateTime64.cpp
    DataTypeDecimalBase.cpp
    DataTypeEnum.cpp
    DataTypeFactory.cpp
    DataTypeFixedString.cpp
    DataTypeFunction.cpp
    DataTypeInterval.cpp
    DataTypeLowCardinality.cpp
    DataTypeLowCardinalityHelpers.cpp
    DataTypeNested.cpp
    DataTypeNothing.cpp
    DataTypeNullable.cpp
    DataTypeNumberBase.cpp
<<<<<<< HEAD
    DataTypeOneElementTuple.cpp
    DataTypesDecimal.cpp
    DataTypesNumber.cpp
=======
>>>>>>> 7fb53b20
    DataTypeString.cpp
    DataTypeTuple.cpp
    DataTypeUUID.cpp
    DataTypesDecimal.cpp
    DataTypesNumber.cpp
    FieldToDataType.cpp
    IDataType.cpp
    NestedUtils.cpp
    convertMySQLDataType.cpp
    getLeastSupertype.cpp
    getMostSubtype.cpp
    registerDataTypeDateTime.cpp

)

END()<|MERGE_RESOLUTION|>--- conflicted
+++ resolved
@@ -29,12 +29,9 @@
     DataTypeNothing.cpp
     DataTypeNullable.cpp
     DataTypeNumberBase.cpp
-<<<<<<< HEAD
     DataTypeOneElementTuple.cpp
     DataTypesDecimal.cpp
     DataTypesNumber.cpp
-=======
->>>>>>> 7fb53b20
     DataTypeString.cpp
     DataTypeTuple.cpp
     DataTypeUUID.cpp
