#pragma once

#include <Parsers/IAST.h>
#include <Interpreters/PreparedSets.h>
#include <Interpreters/SubqueryForSet.h>
#include <Interpreters/InDepthNodeVisitor.h>


namespace DB
{

class Context;
class ASTFunction;

struct ExpressionAction;
class ExpressionActions;
using ExpressionActionsPtr = std::shared_ptr<ExpressionActions>;

<<<<<<< HEAD
class ActionsDAG;
using ActionsDAGPtr = std::shared_ptr<ActionsDAG>;

 /// The case of an explicit enumeration of values.
=======
/// The case of an explicit enumeration of values.
>>>>>>> 4f79310f
SetPtr makeExplicitSet(
    const ASTFunction * node, const ActionsDAG::Index & index, bool create_ordered_set,
    const Context & context, const SizeLimits & limits, PreparedSets & prepared_sets);

/** Create a block for set from expression.
  * 'set_element_types' - types of what are on the left hand side of IN.
  * 'right_arg' - list of values: 1, 2, 3 or list of tuples: (1, 2), (3, 4), (5, 6).
  *
  *  We need special implementation for ASTFunction, because in case, when we interpret
  *  large tuple or array as function, `evaluateConstantExpression` works extremely slow.
  *
  *  Note: this and following functions are used in third-party applications in Arcadia, so
  *  they should be declared in header file.
  *
  */
Block createBlockForSet(
    const DataTypePtr & left_arg_type,
    const std::shared_ptr<ASTFunction> & right_arg,
    const DataTypes & set_element_types,
    const Context & context);

/** Create a block for set from literal.
  * 'set_element_types' - types of what are on the left hand side of IN.
  * 'right_arg' - Literal - Tuple or Array.
  */
Block createBlockForSet(
    const DataTypePtr & left_arg_type,
    const ASTPtr & right_arg,
    const DataTypes & set_element_types,
    const Context & context);

/** For ActionsVisitor
  * A stack of ExpressionActions corresponding to nested lambda expressions.
  * The new action should be added to the highest possible level.
  * For example, in the expression "select arrayMap(x -> x + column1 * column2, array1)"
  *  calculation of the product must be done outside the lambda expression (it does not depend on x),
  *  and the calculation of the sum is inside (depends on x).
  */
struct ScopeStack
{
    struct Level
    {
        ActionsDAGPtr actions;
        NameSet inputs;
    };

    using Levels = std::vector<Level>;

    Levels stack;

    const Context & context;

    ScopeStack(ActionsDAGPtr actions, const Context & context_);

    void pushLevel(const NamesAndTypesList & input_columns);

    size_t getColumnLevel(const std::string & name);

    void addColumn(ColumnWithTypeAndName column);
    void addAlias(const std::string & name, std::string alias);
    void addArrayJoin(const std::string & source_name, std::string result_name, std::string unique_column_name);
    void addFunction(
            const FunctionOverloadResolverPtr & function,
            const Names & argument_names,
            std::string result_name,
            bool compile_expressions);

    ActionsDAGPtr popLevel();

    const ActionsDAG::Index & getIndex() const;
    std::string dumpNames() const;
};

class ASTIdentifier;
class ASTFunction;
class ASTLiteral;

/// Collect ExpressionAction from AST. Returns PreparedSets and SubqueriesForSets too.
class ActionsMatcher
{
public:
    using Visitor = ConstInDepthNodeVisitor<ActionsMatcher, true>;

    struct Data
    {
        const Context & context;
        SizeLimits set_size_limit;
        size_t subquery_depth;
        const NamesAndTypesList & source_columns;
        PreparedSets & prepared_sets;
        SubqueriesForSets & subqueries_for_sets;
        bool no_subqueries;
        bool no_makeset;
        bool only_consts;
        bool no_storage_or_local;
        size_t visit_depth;
        ScopeStack actions_stack;

        /*
         * Remember the last unique column suffix to avoid quadratic behavior
         * when we add lots of column with same prefix. One counter for all
         * prefixes is good enough.
         */
        int next_unique_suffix;

        Data(const Context & context_, SizeLimits set_size_limit_, size_t subquery_depth_,
                const NamesAndTypesList & source_columns_, ActionsDAGPtr actions,
                PreparedSets & prepared_sets_, SubqueriesForSets & subqueries_for_sets_,
                bool no_subqueries_, bool no_makeset_, bool only_consts_, bool no_storage_or_local_)
        :   context(context_),
            set_size_limit(set_size_limit_),
            subquery_depth(subquery_depth_),
            source_columns(source_columns_),
            prepared_sets(prepared_sets_),
            subqueries_for_sets(subqueries_for_sets_),
            no_subqueries(no_subqueries_),
            no_makeset(no_makeset_),
            only_consts(only_consts_),
            no_storage_or_local(no_storage_or_local_),
            visit_depth(0),
            actions_stack(std::move(actions), context),
            next_unique_suffix(actions_stack.getIndex().size() + 1)
        {}

        /// Does result of the calculation already exists in the block.
        bool hasColumn(const String & column_name) const
        {
            return actions_stack.getIndex().count(column_name) != 0;
        }

        void addColumn(ColumnWithTypeAndName column)
        {
            actions_stack.addColumn(std::move(column));
        }

        void addAlias(const std::string & name, std::string alias)
        {
            actions_stack.addAlias(name, std::move(alias));
        }

        void addArrayJoin(const std::string & source_name, std::string result_name)
        {
            actions_stack.addArrayJoin(source_name, std::move(result_name), getUniqueName("_array_join_" + source_name));
        }

        void addFunction(const FunctionOverloadResolverPtr & function,
                         const Names & argument_names,
                         std::string result_name)
        {
            actions_stack.addFunction(function, argument_names, std::move(result_name),
                                      context.getSettingsRef().compile_expressions);
        }

        ActionsDAGPtr getActions()
        {
            return actions_stack.popLevel();
        }

        /*
         * Generate a column name that is not present in the sample block, using
         * the given prefix and an optional numeric suffix.
         */
        String getUniqueName(const String & prefix)
        {
            auto result = prefix;

            // First, try the name without any suffix, because it is currently
            // used both as a display name and a column id.
            while (hasColumn(result))
            {
                result = prefix + "_" + toString(next_unique_suffix);
                ++next_unique_suffix;
            }

            return result;
        }
    };

    static void visit(const ASTPtr & ast, Data & data);
    static bool needChildVisit(const ASTPtr & node, const ASTPtr & child);

private:

    static void visit(const ASTIdentifier & identifier, const ASTPtr & ast, Data & data);
    static void visit(const ASTFunction & node, const ASTPtr & ast, Data & data);
    static void visit(const ASTLiteral & literal, const ASTPtr & ast, Data & data);

    static SetPtr makeSet(const ASTFunction & node, Data & data, bool no_subqueries);
};

using ActionsVisitor = ActionsMatcher::Visitor;

}<|MERGE_RESOLUTION|>--- conflicted
+++ resolved
@@ -16,14 +16,10 @@
 class ExpressionActions;
 using ExpressionActionsPtr = std::shared_ptr<ExpressionActions>;
 
-<<<<<<< HEAD
 class ActionsDAG;
 using ActionsDAGPtr = std::shared_ptr<ActionsDAG>;
 
- /// The case of an explicit enumeration of values.
-=======
 /// The case of an explicit enumeration of values.
->>>>>>> 4f79310f
 SetPtr makeExplicitSet(
     const ASTFunction * node, const ActionsDAG::Index & index, bool create_ordered_set,
     const Context & context, const SizeLimits & limits, PreparedSets & prepared_sets);
