--- conflicted
+++ resolved
@@ -21,21 +21,14 @@
 		const NamesAndTypesList & alias_columns_,
 		const ColumnDefaults & column_defaults_);
 
-<<<<<<< HEAD
 	std::string getName() const override { return "View"; }
 	std::string getTableName() const override { return table_name; }
-	const NamesAndTypesList & getColumnsList() const override { return *columns; }
+	const NamesAndTypesList & getColumnsListImpl() const override { return *columns; }
 	ASTPtr getInnerQuery() const { return inner_query.clone(); };
 
 	/// Пробрасывается внутрь запроса и решается на его уровне.
 	bool supportsSampling() const override { return true; }
 	bool supportsFinal() 	const override { return true; }
-=======
-	virtual std::string getName() const { return "View"; }
-	virtual std::string getTableName() const { return table_name; }
-	const NamesAndTypesList & getColumnsListImpl() const override { return *columns; }
-	DB::ASTPtr getInnerQuery() const { return inner_query.clone(); };
->>>>>>> ccc770e5
 
 	BlockInputStreams read(
 		const Names & column_names,
