#!/usr/bin/env python
import sys
import os
import os.path
import re
import lxml.etree as et

from argparse import ArgumentParser
from argparse import FileType
from pprint import pprint
import shlex
import subprocess
from subprocess import check_call
from subprocess import Popen
from subprocess import PIPE
from subprocess import CalledProcessError
from datetime import datetime
from time import sleep
from errno import ESRCH
import termcolor
from random import random
<<<<<<< HEAD
import subprocess
=======
import commands
from multiprocessing import Pool
from contextlib import closing
>>>>>>> ba312c13


MESSAGES_TO_RETRY = [
    "DB::Exception: ZooKeeper session has been expired",
    "Coordination::Exception: Connection loss",
]


def remove_control_characters(s):
    """
    https://github.com/html5lib/html5lib-python/issues/96#issuecomment-43438438
    """
    def str_to_int(s, default, base=10):
        if int(s, base) < 0x10000:
            return unichr(int(s, base))
        return default
    s = re.sub(r"&#(\d+);?", lambda c: str_to_int(c.group(1), c.group(0)), s)
    s = re.sub(r"&#[xX]([0-9a-fA-F]+);?", lambda c: str_to_int(c.group(1), c.group(0), base=16), s)
    s = re.sub(r"[\x00-\x08\x0b\x0e-\x1f\x7f]", "", s)
    return s

def run_single_test(args, ext, server_logs_level, case_file, stdout_file, stderr_file):
    if ext == '.sql':
        command = "{0} --send_logs_level={1} --testmode --multiquery < {2} > {3} 2> {4}".format(args.client_with_database, server_logs_level, case_file, stdout_file, stderr_file)
    else:
        command = "{} > {} 2> {}".format(case_file, stdout_file, stderr_file)

    proc = Popen(command, shell = True)
    start_time = datetime.now()
    while (datetime.now() - start_time).total_seconds() < args.timeout and proc.poll() is None:
        sleep(0.01)

    stdout = open(stdout_file, 'r').read() if os.path.exists(stdout_file) else ''
    stdout = unicode(stdout, errors='replace', encoding='utf-8')
    stderr = open(stderr_file, 'r').read() if os.path.exists(stderr_file) else ''
    stderr = unicode(stderr, errors='replace', encoding='utf-8')

    return proc, stdout, stderr

def need_retry(stderr):
    return any(msg in stderr for msg in MESSAGES_TO_RETRY)

def get_processlist(client_cmd):
    try:
        return subprocess.check_output("{} --query 'SHOW PROCESSLIST FORMAT Vertical'".format(client_cmd), shell=True)
    except:
        return "" #  server seems dead

def get_stacktraces(server_pid):
    cmd = "gdb -q -ex 'set pagination off' -ex 'backtrace' -ex 'thread apply all backtrace' -ex 'detach' -ex 'quit' --pid {} 2>/dev/null".format(server_pid)
    try:
        return subprocess.check_output(cmd, shell=True)
    except Exception as ex:
        return "Error occured while receiving stack traces {}".format(str(ex))

def get_server_pid(server_tcp_port):
    cmd = "lsof -i tcp:{port} | grep '*:{port}'".format(port=server_tcp_port)
    try:
        output = subprocess.check_output(cmd, shell=True)
        if output:
            columns = output.strip().split(' ')
            return int(columns[1])
        else:
            return None # server dead
    except Exception as ex:
        return None

def dump_report(destination, suite, test_case, report):
    if destination is not None:
        destination_file = os.path.join(destination, suite, test_case + ".xml")
        destination_dir = os.path.dirname(destination_file)
        if not os.path.exists(destination_dir):
            os.makedirs(destination_dir)
        with open(destination_file, 'w') as report_file:
            report_root = et.Element("testsuites", attrib = {'name': 'ClickHouse Tests'})
            report_suite = et.Element("testsuite", attrib = {"name": suite})
            report_suite.append(report)
            report_root.append(report_suite)
            report_file.write(et.tostring(report_root, encoding = "UTF-8", xml_declaration=True, pretty_print=True))

def colored(text, args, color=None, on_color=None, attrs=None):
       if sys.stdout.isatty() or args.force_color:
           return termcolor.colored(text, color, on_color, attrs)
       else:
           return text


SERVER_DIED = False
exit_code = 0


#def run_tests_array(all_tests, suite, suite_dir, suite_tmp_dir, run_total):
def run_tests_array(all_tests_with_params):
    all_tests, suite, suite_dir, suite_tmp_dir, run_total = all_tests_with_params
    global SERVER_DIED

    OP_SQUARE_BRACKET = colored("[", args, attrs=['bold'])
    CL_SQUARE_BRACKET = colored("]", args, attrs=['bold'])

    MSG_FAIL = OP_SQUARE_BRACKET + colored(" FAIL ", args, "red", attrs=['bold']) + CL_SQUARE_BRACKET
    MSG_UNKNOWN = OP_SQUARE_BRACKET + colored(" UNKNOWN ", args, "yellow", attrs=['bold']) + CL_SQUARE_BRACKET
    MSG_OK = OP_SQUARE_BRACKET + colored(" OK ", args, "green", attrs=['bold']) + CL_SQUARE_BRACKET
    MSG_SKIPPED = OP_SQUARE_BRACKET + colored(" SKIPPED ", args, "cyan", attrs=['bold']) + CL_SQUARE_BRACKET

    passed_total = 0
    skipped_total = 0
    failures_total = 0
    failures = 0
    failures_chain = 0

    if len(all_tests):
        print("\nRunning {} {} tests.".format(len(all_tests), suite) + "\n")

    for case in all_tests:
        if SERVER_DIED:
            break

        case_file = os.path.join(suite_dir, case)
        (name, ext) = os.path.splitext(case)

        report_testcase = et.Element("testcase", attrib = {"name": name})

        try:
            sys.stdout.write("{0:72}".format(name + ": "))
            if run_total == 1:
                sys.stdout.flush()

            if args.skip and any(s in name for s in args.skip):
                report_testcase.append(et.Element("skipped", attrib = {"message": "skip"}))
                print(MSG_SKIPPED + " - skip")
                skipped_total += 1
            elif not args.zookeeper and 'zookeeper' in name:
                report_testcase.append(et.Element("skipped", attrib = {"message": "no zookeeper"}))
                print(MSG_SKIPPED + " - no zookeeper")
                skipped_total += 1
            elif not args.shard and 'shard' in name:
                report_testcase.append(et.Element("skipped", attrib = {"message": "no shard"}))
                print(MSG_SKIPPED + " - no shard")
                skipped_total += 1
            elif not args.no_long and 'long' in name:
                report_testcase.append(et.Element("skipped", attrib = {"message": "no long"}))
                print(MSG_SKIPPED + " - no long")
                skipped_total += 1
            else:
                disabled_file = os.path.join(suite_dir, name) + '.disabled'

                if os.path.exists(disabled_file) and not args.disabled:
                    message = open(disabled_file, 'r').read()
                    report_testcase.append(et.Element("skipped", attrib = {"message": message}))
                    print(MSG_SKIPPED + " - " + message)
                else:

                    if args.testname:
                        clickhouse_proc = Popen(shlex.split(args.client_with_database), stdin=PIPE, stdout=PIPE, stderr=PIPE)
                        clickhouse_proc.communicate("SELECT 'Running test {suite}/{case} from pid={pid}';".format(pid = os.getpid(), case = case, suite = suite))

                    reference_file = os.path.join(suite_dir, name) + '.reference'
                    stdout_file = os.path.join(suite_tmp_dir, name) + '.stdout'
                    stderr_file = os.path.join(suite_tmp_dir, name) + '.stderr'

                    proc, stdout, stderr = run_single_test(args, ext, server_logs_level, case_file, stdout_file, stderr_file)
                    if proc.returncode is None:
                        try:
                            proc.kill()
                        except OSError as e:
                            if e.errno != ESRCH:
                                raise

                        failure = et.Element("failure", attrib = {"message": "Timeout"})
                        report_testcase.append(failure)

                        failures += 1
                        print("{0} - Timeout!".format(MSG_FAIL))
                    else:
                        counter = 1
                        while proc.returncode != 0 and need_retry(stderr):
                            proc, stdout, stderr = run_single_test(args, ext, server_logs_level, case_file, stdout_file, stderr_file)
                            sleep(2**counter)
                            counter += 1
                            if counter > 6:
                                break

                        if proc.returncode != 0:
                            failure = et.Element("failure", attrib = {"message": "return code {}".format(proc.returncode)})
                            report_testcase.append(failure)

                            stdout_element = et.Element("system-out")
                            stdout_element.text = et.CDATA(stdout)
                            report_testcase.append(stdout_element)

                            failures += 1
                            failures_chain += 1
                            print("{0} - return code {1}".format(MSG_FAIL, proc.returncode))

                            if stderr:
                                stderr_element = et.Element("system-err")
                                stderr_element.text = et.CDATA(stderr)
                                report_testcase.append(stderr_element)
                                print(stderr.encode('utf-8'))

                            if args.stop and ('Connection refused' in stderr or 'Attempt to read after eof' in stderr) and not 'Received exception from server' in stderr:
                                SERVER_DIED = True

                        elif stderr:
                            failure = et.Element("failure", attrib = {"message": "having stderror"})
                            report_testcase.append(failure)

                            stderr_element = et.Element("system-err")
                            stderr_element.text = et.CDATA(stderr)
                            report_testcase.append(stderr_element)

                            failures += 1
                            failures_chain += 1
                            print("{0} - having stderror:\n{1}".format(MSG_FAIL, stderr.encode('utf-8')))
                        elif 'Exception' in stdout:
                            failure = et.Element("error", attrib = {"message": "having exception"})
                            report_testcase.append(failure)

                            stdout_element = et.Element("system-out")
                            stdout_element.text = et.CDATA(stdout)
                            report_testcase.append(stdout_element)

                            failures += 1
                            failures_chain += 1
                            print("{0} - having exception:\n{1}".format(MSG_FAIL, stdout.encode('utf-8')))
                        elif not os.path.isfile(reference_file):
                            skipped = et.Element("skipped", attrib = {"message": "no reference file"})
                            report_testcase.append(skipped)
                            print("{0} - no reference file".format(MSG_UNKNOWN))
                        else:
                            result_is_different = subprocess.call(['diff', '-q', reference_file, stdout_file], stdout = PIPE)

                            if result_is_different:
                                diff = Popen(['diff', '--unified', reference_file, stdout_file], stdout = PIPE).communicate()[0]
                                diff = unicode(diff, errors='replace', encoding='utf-8')
                                cat = Popen(['cat', '-vet'], stdin=PIPE, stdout=PIPE).communicate(input=diff.encode(encoding='utf-8', errors='replace'))[0]

                                failure = et.Element("failure", attrib = {"message": "result differs with reference"})
                                report_testcase.append(failure)

                                stdout_element = et.Element("system-out")
                                try:
                                    stdout_element.text = et.CDATA(diff)
                                except:
                                    stdout_element.text = et.CDATA(remove_control_characters(diff))

                                report_testcase.append(stdout_element)
                                failures += 1
                                print("{0} - result differs with reference:\n{1}".format(MSG_FAIL, cat.encode('utf-8')))
                            else:
                                passed_total += 1
                                failures_chain = 0
                                print(MSG_OK)
                                if os.path.exists(stdout_file):
                                    os.remove(stdout_file)
                                if os.path.exists(stderr_file):
                                    os.remove(stderr_file)
        except KeyboardInterrupt as e:
            print(colored("Break tests execution", args, "red"))
            raise e
        except:
            import traceback
            exc_type, exc_value, tb = sys.exc_info()
            error = et.Element("error", attrib = {"type": exc_type.__name__, "message": str(exc_value)})
            report_testcase.append(error)

            failures += 1
            print("{0} - Test internal error: {1}\n{2}\n{3}".format(MSG_FAIL, exc_type.__name__, exc_value, "\n".join(traceback.format_tb(tb, 10))))
        finally:
            dump_report(args.output, suite, name, report_testcase)

        if failures_chain >= 20:
            break

    failures_total = failures_total + failures

    if failures_total > 0:
        print(colored("\nHaving {failures_total} errors! {passed_total} tests passed. {skipped_total} tests skipped.".format(passed_total = passed_total, skipped_total = skipped_total, failures_total = failures_total), args, "red", attrs=["bold"]))
        exit_code = 1
    else:
        print(colored("\n{passed_total} tests passed. {skipped_total} tests skipped.".format(passed_total = passed_total, skipped_total = skipped_total), args, "green", attrs=["bold"]))

server_logs_level = "warning"

def main(args):
    global SERVER_DIED
    global exit_code
    global server_logs_level

    def is_data_present():
        clickhouse_proc = Popen(shlex.split(args.client), stdin=PIPE, stdout=PIPE, stderr=PIPE)
        (stdout, stderr) = clickhouse_proc.communicate("EXISTS TABLE test.hits")
        if clickhouse_proc.returncode != 0:
            raise CalledProcessError(clickhouse_proc.returncode, args.client, stderr)

        return stdout.startswith('1')

    base_dir = os.path.abspath(args.queries)
    tmp_dir = os.path.abspath(args.tmp)

    # Keep same default values as in queries/shell_config.sh
    os.environ.setdefault("CLICKHOUSE_BINARY", args.binary)
    #os.environ.setdefault("CLICKHOUSE_CLIENT", args.client)
    os.environ.setdefault("CLICKHOUSE_CONFIG", args.configserver)
    if args.configclient:
        os.environ.setdefault("CLICKHOUSE_CONFIG_CLIENT", args.configclient)
    os.environ.setdefault("CLICKHOUSE_TMP", tmp_dir)
    os.environ.setdefault("CLICKHOUSE_DATABASE", args.database)

    # Force to print server warnings in stderr
    # Shell scripts could change logging level
    os.environ.setdefault("CLICKHOUSE_CLIENT_SERVER_LOGS_LEVEL", server_logs_level)

    if args.zookeeper is None:
        code, out = subprocess.getstatusoutput(args.extract_from_config +" --try --config " + args.configserver + ' --key zookeeper | grep . | wc -l')
        try:
            if int(out) > 0:
                args.zookeeper = True
            else:
                args.zookeeper = False
        except ValueError:
            args.zookeeper = False

    if args.shard is None:
        code, out = subprocess.getstatusoutput(args.extract_from_config + " --try --config " + args.configserver + ' --key listen_host | grep -E "127.0.0.2|::"')
        if out:
            args.shard = True
        else:
            args.shard = False

    clickhouse_proc_create = Popen(shlex.split(args.client), stdin=PIPE, stdout=PIPE, stderr=PIPE)
    clickhouse_proc_create.communicate(("CREATE DATABASE IF NOT EXISTS " + args.database).encode())
    if args.database != "test":
        clickhouse_proc_create = Popen(shlex.split(args.client), stdin=PIPE, stdout=PIPE, stderr=PIPE)
        clickhouse_proc_create.communicate("CREATE DATABASE IF NOT EXISTS test")

    def is_test_from_dir(suite_dir, case):
        case_file = os.path.join(suite_dir, case)
        (name, ext) = os.path.splitext(case)
        return os.path.isfile(case_file) and (ext == '.sql' or ext == '.sh' or ext == '.py')

    def sute_key_func(item):
       if args.order == 'random':
             return random()

       if -1 == item.find('_'):
           return 99998

       prefix, suffix = item.split('_', 1)

       try:
           return int(prefix), suffix
       except ValueError:
           return 99997

    for suite in sorted(os.listdir(base_dir), key=sute_key_func):
        if SERVER_DIED:
            break

        suite_dir = os.path.join(base_dir, suite)
        suite_re_obj = re.search('^[0-9]+_(.*)$', suite)
        if not suite_re_obj: #skip .gitignore and so on
            continue

        suite_tmp_dir = os.path.join(tmp_dir, suite)
        if not os.path.exists(suite_tmp_dir):
            os.makedirs(suite_tmp_dir)

        suite = suite_re_obj.group(1)
        if os.path.isdir(suite_dir):

            if 'stateful' in suite and not is_data_present():
                print("Won't run stateful tests because test data wasn't loaded.")
                continue
            if 'stateless' in suite and args.no_stateless:
                print("Won't run stateless tests because they were manually disabled.")
                continue
            if 'stateful' in suite and args.no_stateful:
                print("Won't run stateful tests because they were manually disabled.")
                continue

            # Reverse sort order: we want run newest test first.
            # And not reverse subtests
            def key_func(item):
                if args.order == 'random':
                    return random()

                reverse = 1 if args.order == 'asc' else -1

                if -1 == item.find('_'):
                    return 99998

                prefix, suffix = item.split('_', 1)

                try:
                    return reverse * int(prefix), suffix
                except ValueError:
                    return 99997

            all_tests = os.listdir(suite_dir)
            all_tests = filter(lambda case: is_test_from_dir(suite_dir, case), all_tests)
            all_tests = sorted(filter(lambda case: re.search(args.test, case) if args.test else True, all_tests), key=key_func)

            run_n, run_total = args.parallel.split('/')
            run_n = float(run_n)
            run_total = float(run_total)
            tests_n = len(all_tests)
            if run_total > tests_n:
                run_total = tests_n
            if run_n > run_total:
                continue

            jobs = args.jobs
            if jobs > run_total:
                run_total = jobs

            all_tests_array = []
            for n in range(1, 1 + int(run_total)):
                start = int(tests_n / run_total * (n - 1))
                end = int(tests_n / run_total * n)
                all_tests_array.append([all_tests[start : end], suite, suite_dir, suite_tmp_dir, run_total])

            if jobs > 1:
                with closing(Pool(processes=jobs)) as pool:
                    pool.map(run_tests_array, all_tests_array)
                    pool.terminate()
            else:
                run_tests_array(all_tests_array[int(run_n)-1])

    if args.hung_check:
        processlist = get_processlist(args.client_with_database)
        if processlist:
            server_pid = get_server_pid(os.getenv("CLICKHOUSE_PORT_TCP", '9000'))
            print(colored("\nFound hung queries in processlist:", args, "red", attrs=["bold"]))
            print(processlist)
            if server_pid:
                print("\nStacktraces of all threads:")
                print(get_stacktraces(server_pid))
            exit_code = 1
        else:
            print(colored("\nNo queries hung.", args, "green", attrs=["bold"]))

    sys.exit(exit_code)


def find_binary(name):
    if os.path.exists(name) and os.access(name, os.X_OK):
        return True
    paths = os.environ.get("PATH").split(':')
    for path in paths:
        if os.access(os.path.join(path, name), os.X_OK):
            return True

    # maybe it wasn't in PATH
    return os.access(os.path.join('/usr/bin', name), os.X_OK)

if __name__ == '__main__':
    parser=ArgumentParser(description='ClickHouse functional tests')
    parser.add_argument('-q', '--queries', help='Path to queries dir')
    parser.add_argument('--tmp', help='Path to tmp dir')
    parser.add_argument('-b', '--binary', default='clickhouse', help='Path to clickhouse binary or name of binary in PATH')
    parser.add_argument('-c', '--client', help='Client program')
    parser.add_argument('--extract_from_config', help='extract-from-config program')
    parser.add_argument('--configclient', help='Client config (if you use not default ports)')
    parser.add_argument('--configserver', default= '/etc/clickhouse-server/config.xml', help='Preprocessed server config')
    parser.add_argument('-o', '--output', help='Output xUnit compliant test report directory')
    parser.add_argument('-t', '--timeout', type=int, default=600, help='Timeout for each test case in seconds')
    parser.add_argument('test', nargs='?', help='Optional test case name regex')
    parser.add_argument('-d', '--disabled', action='store_true', default=False, help='Also run disabled tests')
    parser.add_argument('--stop', action='store_true', default=None, dest='stop', help='Stop on network errors')
    parser.add_argument('--order', default='desc', help='Run order (asc, desc, random)')
    parser.add_argument('--testname', action='store_true', default=None, dest='testname', help='Make query with test name before test run')
    parser.add_argument('--hung-check', action='store_true', default=False)
    parser.add_argument('--force-color', action='store_true', default=False)
    parser.add_argument('--database', default='test', help='Default database for tests')
    parser.add_argument('--parallel', default='1/1', help='One parallel test run number/total')
    parser.add_argument('-j', '--jobs', default=1, help='Run all tests in parallel', type=int)

    parser.add_argument('--no-stateless', action='store_true', help='Disable all stateless tests')
    parser.add_argument('--no-stateful', action='store_true', help='Disable all stateful tests')
    parser.add_argument('--skip', nargs='+', help="Skip these tests")
    parser.add_argument('--no-long', action='store_false', dest='no_long', help='Do not run long tests')
    group=parser.add_mutually_exclusive_group(required=False)
    group.add_argument('--zookeeper', action='store_true', default=None, dest='zookeeper', help='Run zookeeper related tests')
    group.add_argument('--no-zookeeper', action='store_false', default=None, dest='zookeeper', help='Do not run zookeeper related tests')
    group=parser.add_mutually_exclusive_group(required=False)
    group.add_argument('--shard', action='store_true', default=None, dest='shard', help='Run sharding related tests (required to clickhouse-server listen 127.0.0.2 127.0.0.3)')
    group.add_argument('--no-shard', action='store_false', default=None, dest='shard', help='Do not run shard related tests')

    args = parser.parse_args()

    if args.queries is None and os.path.isdir('queries'):
        args.queries = 'queries'
    elif args.queries is None:
        if (os.path.isdir('/usr/local/share/clickhouse-test/queries')):
            args.queries = '/usr/local/share/clickhouse-test/queries'
        if (args.queries is None and os.path.isdir('/usr/share/clickhouse-test/queries')):
            args.queries = '/usr/share/clickhouse-test/queries'
        if args.tmp is None:
            args.tmp = '/tmp/clickhouse-test'
    if args.tmp is None:
        args.tmp = args.queries
    if args.client is None:
        if find_binary(args.binary + '-client'):
            args.client = args.binary + '-client'
        elif find_binary(args.binary):
            args.client = args.binary + ' client'
        else:
            print("No 'clickhouse' binary found in PATH")
            parser.print_help()
            exit(1)

        if args.configclient:
            args.client += ' --config-file=' + args.configclient
        if os.getenv("CLICKHOUSE_HOST"):
            args.client += ' --host=' + os.getenv("CLICKHOUSE_HOST")
        if os.getenv("CLICKHOUSE_PORT_TCP"):
            args.client += ' --port=' + os.getenv("CLICKHOUSE_PORT_TCP")
        if os.getenv("CLICKHOUSE_DATABASE"):
            args.client += ' --database=' + os.getenv("CLICKHOUSE_DATABASE")

    args.client_with_database = args.client
    if args.database:
        args.client_with_database += ' --database=' + args.database

    if args.extract_from_config is None:
        if os.access(args.binary + '-extract-from-config', os.X_OK):
            args.extract_from_config = args.binary + '-extract-from-config'
        else:
            args.extract_from_config = args.binary + ' extract-from-config'

    main(args)<|MERGE_RESOLUTION|>--- conflicted
+++ resolved
@@ -19,13 +19,9 @@
 from errno import ESRCH
 import termcolor
 from random import random
-<<<<<<< HEAD
-import subprocess
-=======
 import commands
 from multiprocessing import Pool
 from contextlib import closing
->>>>>>> ba312c13
 
 
 MESSAGES_TO_RETRY = [
@@ -340,7 +336,7 @@
     os.environ.setdefault("CLICKHOUSE_CLIENT_SERVER_LOGS_LEVEL", server_logs_level)
 
     if args.zookeeper is None:
-        code, out = subprocess.getstatusoutput(args.extract_from_config +" --try --config " + args.configserver + ' --key zookeeper | grep . | wc -l')
+        code, out = commands.getstatusoutput(args.extract_from_config +" --try --config " + args.configserver + ' --key zookeeper | grep . | wc -l')
         try:
             if int(out) > 0:
                 args.zookeeper = True
@@ -350,14 +346,14 @@
             args.zookeeper = False
 
     if args.shard is None:
-        code, out = subprocess.getstatusoutput(args.extract_from_config + " --try --config " + args.configserver + ' --key listen_host | grep -E "127.0.0.2|::"')
+        code, out = commands.getstatusoutput(args.extract_from_config + " --try --config " + args.configserver + ' --key listen_host | grep -E "127.0.0.2|::"')
         if out:
             args.shard = True
         else:
             args.shard = False
 
     clickhouse_proc_create = Popen(shlex.split(args.client), stdin=PIPE, stdout=PIPE, stderr=PIPE)
-    clickhouse_proc_create.communicate(("CREATE DATABASE IF NOT EXISTS " + args.database).encode())
+    clickhouse_proc_create.communicate("CREATE DATABASE IF NOT EXISTS " + args.database)
     if args.database != "test":
         clickhouse_proc_create = Popen(shlex.split(args.client), stdin=PIPE, stdout=PIPE, stderr=PIPE)
         clickhouse_proc_create.communicate("CREATE DATABASE IF NOT EXISTS test")
