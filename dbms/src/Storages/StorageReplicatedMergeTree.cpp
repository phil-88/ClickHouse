--- conflicted
+++ resolved
@@ -191,12 +191,7 @@
     const String & zookeeper_path_,
     const String & replica_name_,
     bool attach,
-<<<<<<< HEAD
     const StorageID & table_id_,
-=======
-    const String & database_name_,
-    const String & table_name_,
->>>>>>> f2d98731
     const String & relative_data_path_,
     const ColumnsDescription & columns_,
     const IndicesDescription & indices_,
@@ -211,7 +206,6 @@
     const MergingParams & merging_params_,
     std::unique_ptr<MergeTreeSettings> settings_,
     bool has_force_restore_data_flag)
-<<<<<<< HEAD
         : MergeTreeData(table_id_,
                         relative_data_path_,
                         columns_,
@@ -240,19 +234,6 @@
         , alter_thread(*this)
         , part_check_thread(*this)
         , restarting_thread(*this)
-=======
-        : MergeTreeData(database_name_, table_name_, relative_data_path_,
-            columns_, indices_, constraints_,
-            context_, date_column_name, partition_by_ast_, order_by_ast_, primary_key_ast_,
-            sample_by_ast_, ttl_table_ast_, merging_params_,
-            std::move(settings_), true, attach,
-            [this] (const std::string & name) { enqueuePartForCheck(name); }),
-        zookeeper_path(global_context.getMacros()->expand(zookeeper_path_, database_name_, table_name_)),
-        replica_name(global_context.getMacros()->expand(replica_name_, database_name_, table_name_)),
-        reader(*this), writer(*this), merger_mutator(*this, global_context.getBackgroundPool().getNumberOfThreads()),
-        queue(*this), fetcher(*this), cleanup_thread(*this), alter_thread(*this),
-        part_check_thread(*this), restarting_thread(*this)
->>>>>>> f2d98731
 {
     if (!zookeeper_path.empty() && zookeeper_path.back() == '/')
         zookeeper_path.resize(zookeeper_path.size() - 1);
