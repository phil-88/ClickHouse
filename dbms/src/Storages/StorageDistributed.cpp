#include <DataStreams/OneBlockInputStream.h>
#include <DataStreams/materializeBlock.h>

#include <Databases/IDatabase.h>

#include <DataTypes/DataTypeFactory.h>

#include <Storages/StorageDistributed.h>
#include <Storages/Distributed/DistributedBlockOutputStream.h>
#include <Storages/Distributed/DirectoryMonitor.h>
#include <Storages/StorageFactory.h>

#include <Common/Macros.h>
#include <Common/escapeForFileName.h>
#include <Common/typeid_cast.h>

#include <Parsers/ASTInsertQuery.h>
#include <Parsers/ASTSelectQuery.h>
#include <Parsers/ASTIdentifier.h>
#include <Parsers/TablePropertiesQueriesASTs.h>
#include <Parsers/ParserAlterQuery.h>
#include <Parsers/parseQuery.h>
#include <Parsers/ASTLiteral.h>
#include <Parsers/ASTExpressionList.h>

#include <Interpreters/InterpreterSelectQuery.h>
#include <Interpreters/InterpreterAlterQuery.h>
#include <Interpreters/InterpreterDescribeQuery.h>
#include <Interpreters/ExpressionAnalyzer.h>
#include <Interpreters/evaluateConstantExpression.h>
#include <Interpreters/ClusterProxy/executeQuery.h>
#include <Interpreters/ClusterProxy/SelectStreamFactory.h>
#include <Interpreters/ClusterProxy/DescribeStreamFactory.h>
#include <Interpreters/getClusterName.h>

#include <Core/Field.h>

#include <IO/ReadHelpers.h>

#include <Poco/DirectoryIterator.h>

#include <memory>

#include <boost/filesystem.hpp>
#include <Parsers/ASTTablesInSelectQuery.h>
#include <Parsers/ASTDropQuery.h>


namespace DB
{

namespace ErrorCodes
{
    extern const int STORAGE_REQUIRES_PARAMETER;
    extern const int BAD_ARGUMENTS;
    extern const int READONLY;
    extern const int NUMBER_OF_ARGUMENTS_DOESNT_MATCH;
    extern const int INCORRECT_NUMBER_OF_COLUMNS;
    extern const int INFINITE_LOOP;
    extern const int TYPE_MISMATCH;
    extern const int NO_SUCH_COLUMN_IN_TABLE;
}


namespace
{

/// select query has database and table names as AST pointers
/// Creates a copy of query, changes database and table names.
ASTPtr rewriteSelectQuery(const ASTPtr & query, const std::string & database, const std::string & table, ASTPtr table_function_ptr = nullptr)
{
    auto modified_query_ast = query->clone();
    typeid_cast<ASTSelectQuery &>(*modified_query_ast).replaceDatabaseAndTable(database, table, table_function_ptr);
    return modified_query_ast;
}

/// insert query has database and table names as bare strings
/// If the query is null, it creates a insert query with the database and tables
/// Or it creates a copy of query, changes the database and table names.
ASTPtr rewriteInsertQuery(const ASTPtr & query, const std::string & database, const std::string & table)
{
    ASTPtr modified_query_ast = nullptr;
    if (query == nullptr)
        modified_query_ast = std::make_shared<ASTInsertQuery>();
    else
        modified_query_ast = query->clone();

    auto & actual_query = typeid_cast<ASTInsertQuery &>(*modified_query_ast);
    actual_query.database = database;
    actual_query.table = table;
    actual_query.table_function = nullptr;
    /// make sure query is not INSERT SELECT
    actual_query.select = nullptr;

    return modified_query_ast;
}

/// Calculate maximum number in file names in directory and all subdirectories.
/// To ensure global order of data blocks yet to be sent across server restarts.
UInt64 getMaximumFileNumber(const std::string & path)
{
    UInt64 res = 0;

    boost::filesystem::recursive_directory_iterator begin(path);
    boost::filesystem::recursive_directory_iterator end;
    for (auto it = begin; it != end; ++it)
    {
        const auto & path = it->path();

        if (it->status().type() != boost::filesystem::regular_file || !endsWith(path.filename().string(), ".bin"))
            continue;

        UInt64 num = 0;
        try
        {
            num = parse<UInt64>(path.filename().stem().string());
        }
        catch (Exception & e)
        {
            e.addMessage("Unexpected file name " + path.filename().string() + " found at " + path.parent_path().string() + ", should have numeric base name.");
            throw;
        }

        if (num > res)
            res = num;
    }

    return res;
}

void initializeFileNamesIncrement(const std::string & path, SimpleIncrement & increment)
{
    if (!path.empty())
        increment.set(getMaximumFileNumber(path));
}

}


/// For destruction of std::unique_ptr of type that is incomplete in class definition.
StorageDistributed::~StorageDistributed() = default;


StorageDistributed::StorageDistributed(
    const String & database_name,
    const String & table_name_,
    const ColumnsDescription & columns_,
    const String & remote_database_,
    const String & remote_table_,
    const String & cluster_name_,
    const Context & context_,
    const ASTPtr & sharding_key_,
    const String & data_path_,
    bool attach)
    : IStorage{columns_},
    table_name(table_name_),
    remote_database(remote_database_), remote_table(remote_table_), remote_table_function_ptr(nullptr),
    context(context_), cluster_name(context.getMacros()->expand(cluster_name_)), has_sharding_key(sharding_key_),
      sharding_key_expr(sharding_key_ ? ExpressionAnalyzer(sharding_key_, context, nullptr, getColumns().getAllPhysical()).getActions(false) : nullptr),
    sharding_key_column_name(sharding_key_ ? sharding_key_->getColumnName() : String{}),
    path(data_path_.empty() ? "" : (data_path_ + escapeForFileName(table_name) + '/'))
{
    /// Sanity check. Skip check if the table is already created to allow the server to start.
    if (!attach && !cluster_name.empty())
    {
        size_t num_local_shards = context.getCluster(cluster_name)->getLocalShardCount();
        if (num_local_shards && remote_database == database_name && remote_table == table_name)
            throw Exception("Distributed table " + table_name + " looks at itself", ErrorCodes::INFINITE_LOOP);
    }
}


StorageDistributed::StorageDistributed(
    const String & database_name,
    const String & table_name_,
    const ColumnsDescription & columns_,
    const String & remote_database_,
    const String & remote_table_,
    ASTPtr remote_table_function_ptr_,
    const String & cluster_name_,
    const Context & context_,
    const ASTPtr & sharding_key_,
    const String & data_path_,
    bool attach)
    : StorageDistributed(database_name, table_name_, columns_, remote_database_, remote_table_, cluster_name_, context_, sharding_key_, data_path_, attach)
{
        remote_table_function_ptr = remote_table_function_ptr_;
}


StoragePtr StorageDistributed::createWithOwnCluster(
    const std::string & table_name_,
    const ColumnsDescription & columns_,
    const String & remote_database_,       /// database on remote servers.
    const String & remote_table_,          /// The name of the table on the remote servers.
    ClusterPtr owned_cluster_,
    const Context & context_)
{
    auto res = ext::shared_ptr_helper<StorageDistributed>::create(
        String{}, table_name_, columns_, remote_database_, remote_table_, String{}, context_, ASTPtr(), String(), false);

    res->owned_cluster = owned_cluster_;

    return res;
}


StoragePtr StorageDistributed::createWithOwnCluster(
    const std::string & table_name_,
    const ColumnsDescription & columns_,
    const String & remote_database_,       /// database on remote servers.
    const String & remote_table_,          /// The name of the table on the remote servers.
    ASTPtr remote_table_function_ptr_,     /// Table function ptr.
    ClusterPtr & owned_cluster_,
    const Context & context_)
{
    auto res = ext::shared_ptr_helper<StorageDistributed>::create(
        String{}, table_name_, columns_, remote_database_, remote_table_, remote_table_function_ptr_, String{}, context_, ASTPtr(), String(), false);

    res->owned_cluster = owned_cluster_;

    return res;
}


BlockInputStreams StorageDistributed::read(
    const Names & /*column_names*/,
    const SelectQueryInfo & query_info,
    const Context & context,
    QueryProcessingStage::Enum & processed_stage,
    const size_t /*max_block_size*/,
    const unsigned /*num_streams*/)
{
    auto cluster = getCluster();

    const Settings & settings = context.getSettingsRef();

    size_t num_local_shards = cluster->getLocalShardCount();
    size_t num_remote_shards = cluster->getRemoteShardCount();
    size_t result_size = (num_remote_shards * settings.max_parallel_replicas) + num_local_shards;

    if (settings.distributed_group_by_no_merge)
        processed_stage = QueryProcessingStage::Complete;
    else    /// Normal mode.
        processed_stage = result_size == 1
            ? QueryProcessingStage::Complete
            : QueryProcessingStage::WithMergeableState;
            

    const auto & modified_query_ast = rewriteSelectQuery(
        query_info.query, remote_database, remote_table, remote_table_function_ptr);

<<<<<<< HEAD
    Block header = materializeBlock(InterpreterSelectQuery(query_info.query, context, {}, processed_stage).getSampleBlock());
    
    if (remote_table_function_ptr)
    {
        ClusterProxy::SelectStreamFactory select_stream_factory(
            header, processed_stage, remote_table_function_ptr, context.getExternalTables());
        return ClusterProxy::executeQuery(
=======
    Block header = materializeBlock(InterpreterSelectQuery(query_info.query, context, Names{}, processed_stage).getSampleBlock());

    ClusterProxy::SelectStreamFactory select_stream_factory(
        header, processed_stage, QualifiedTableName{remote_database, remote_table}, context.getExternalTables());

    return ClusterProxy::executeQuery(
>>>>>>> 3e5daae2
        select_stream_factory, cluster, modified_query_ast, context, settings);
    }
    else
    {
        ClusterProxy::SelectStreamFactory select_stream_factory(
            header, processed_stage, QualifiedTableName{remote_database, remote_table}, context.getExternalTables());
        return ClusterProxy::executeQuery(
        select_stream_factory, cluster, modified_query_ast, context, settings);
    }
}


BlockOutputStreamPtr StorageDistributed::write(const ASTPtr & query, const Settings & settings)
{
    auto cluster = getCluster();

    /// Ban an attempt to make async insert into the table belonging to DatabaseMemory
    if (path.empty() && !owned_cluster && !settings.insert_distributed_sync.value)
    {
        throw Exception("Storage " + getName() + " must has own data directory to enable asynchronous inserts",
                        ErrorCodes::BAD_ARGUMENTS);
    }

    /// If sharding key is not specified, then you can only write to a shard containing only one shard
    if (!has_sharding_key && ((cluster->getLocalShardCount() + cluster->getRemoteShardCount()) >= 2))
    {
        throw Exception("Method write is not supported by storage " + getName() + " with more than one shard and no sharding key provided",
                        ErrorCodes::STORAGE_REQUIRES_PARAMETER);
    }

    /// Force sync insertion if it is remote() table function
    bool insert_sync = settings.insert_distributed_sync || owned_cluster;
    auto timeout = settings.insert_distributed_timeout;

    /// DistributedBlockOutputStream will not own cluster, but will own ConnectionPools of the cluster
    return std::make_shared<DistributedBlockOutputStream>(
        *this, rewriteInsertQuery(query, remote_database, remote_table), cluster, settings, insert_sync, timeout);
}


void StorageDistributed::alter(const AlterCommands & params, const String & database_name, const String & table_name, const Context & context)
{
    for (const auto & param : params)
        if (param.type == AlterCommand::MODIFY_PRIMARY_KEY)
            throw Exception("Storage engine " + getName() + " doesn't support primary key.", ErrorCodes::NOT_IMPLEMENTED);

    auto lock = lockStructureForAlter(__PRETTY_FUNCTION__);

    ColumnsDescription new_columns = getColumns();
    params.apply(new_columns);
    context.getDatabase(database_name)->alterTable(context, table_name, new_columns, {});
    setColumns(std::move(new_columns));
}


void StorageDistributed::startup()
{
    createDirectoryMonitors();
    initializeFileNamesIncrement(path, file_names_increment);
}


void StorageDistributed::shutdown()
{
    cluster_nodes_data.clear();
}


BlockInputStreams StorageDistributed::describe(const Context & context, const Settings & settings)
{
    /// Create DESCRIBE TABLE query.
    auto cluster = getCluster();

    auto describe_query = std::make_shared<ASTDescribeQuery>();

    std::string name = remote_database + '.' + remote_table;

    auto id = std::make_shared<ASTIdentifier>(name);

    auto desc_database = std::make_shared<ASTIdentifier>(remote_database);
    auto desc_table = std::make_shared<ASTIdentifier>(remote_table);

    id->children.push_back(desc_database);
    id->children.push_back(desc_table);

    auto table_expression = std::make_shared<ASTTableExpression>();
    table_expression->database_and_table_name = id;

    describe_query->table_expression = table_expression;

    ClusterProxy::DescribeStreamFactory describe_stream_factory;

    return ClusterProxy::executeQuery(
            describe_stream_factory, cluster, describe_query, context, settings);
}

void StorageDistributed::truncate(const ASTPtr &)
{
    std::lock_guard lock(cluster_nodes_mutex);

    for (auto it = cluster_nodes_data.begin(); it != cluster_nodes_data.end();)
    {
        it->second.shutdownAndDropAllData();
        it = cluster_nodes_data.erase(it);
    }
}


namespace
{
    /// NOTE This is weird. Get rid of this.
    std::map<String, String> virtual_columns =
    {
        {"_table", "String"},
        {"_part", "String"},
        {"_part_index", "UInt64"},
        {"_sample_factor", "Float64"},
    };
}


NameAndTypePair StorageDistributed::getColumn(const String & column_name) const
{
    if (getColumns().hasPhysical(column_name))
        return getColumns().getPhysical(column_name);

    auto it = virtual_columns.find(column_name);
    if (it != virtual_columns.end())
        return { it->first, DataTypeFactory::instance().get(it->second) };

    throw Exception("There is no column " + column_name + " in table.", ErrorCodes::NO_SUCH_COLUMN_IN_TABLE);
}


bool StorageDistributed::hasColumn(const String & column_name) const
{
    return virtual_columns.count(column_name) || getColumns().hasPhysical(column_name);
}

void StorageDistributed::createDirectoryMonitors()
{
    if (path.empty())
        return;

    Poco::File{path}.createDirectory();

    boost::filesystem::directory_iterator begin(path);
    boost::filesystem::directory_iterator end;
    for (auto it = begin; it != end; ++it)
        if (it->status().type() == boost::filesystem::directory_file)
            requireDirectoryMonitor(it->path().filename().string());
}


void StorageDistributed::requireDirectoryMonitor(const std::string & name)
{
    std::lock_guard lock(cluster_nodes_mutex);
    cluster_nodes_data[name].requireDirectoryMonitor(name, *this);
}

ConnectionPoolPtr StorageDistributed::requireConnectionPool(const std::string & name)
{
    std::lock_guard lock(cluster_nodes_mutex);
    auto & node_data = cluster_nodes_data[name];
    node_data.requireConnectionPool(name, *this);
    return node_data.conneciton_pool;
}

size_t StorageDistributed::getShardCount() const
{
    return getCluster()->getShardCount();
}


ClusterPtr StorageDistributed::getCluster() const
{
    return owned_cluster ? owned_cluster : context.getCluster(cluster_name);
}

void StorageDistributed::ClusterNodeData::requireConnectionPool(const std::string & name, const StorageDistributed & storage)
{
    if (!conneciton_pool)
        conneciton_pool = StorageDistributedDirectoryMonitor::createPool(name, storage);
}

void StorageDistributed::ClusterNodeData::requireDirectoryMonitor(const std::string & name, StorageDistributed & storage)
{
    requireConnectionPool(name, storage);
    if (!directory_monitor)
        directory_monitor = std::make_unique<StorageDistributedDirectoryMonitor>(storage, name, conneciton_pool);
}

void StorageDistributed::ClusterNodeData::shutdownAndDropAllData()
{
    directory_monitor->shutdownAndDropAllData();
}


void registerStorageDistributed(StorageFactory & factory)
{
    factory.registerStorage("Distributed", [](const StorageFactory::Arguments & args)
    {
        /** Arguments of engine is following:
          * - name of cluster in configuration;
          * - name of remote database;
          * - name of remote table;
          *
          * Remote database may be specified in following form:
          * - identifier;
          * - constant expression with string result, like currentDatabase();
          * -- string literal as specific case;
          * - empty string means 'use default database from cluster'.
          */

        ASTs & engine_args = args.engine_args;

        if (!(engine_args.size() == 3 || engine_args.size() == 4))
            throw Exception("Storage Distributed requires 3 or 4 parameters"
                " - name of configuration section with list of remote servers, name of remote database, name of remote table,"
                " sharding key expression (optional).", ErrorCodes::NUMBER_OF_ARGUMENTS_DOESNT_MATCH);

        String cluster_name = getClusterName(*engine_args[0]);

        engine_args[1] = evaluateConstantExpressionOrIdentifierAsLiteral(engine_args[1], args.local_context);
        engine_args[2] = evaluateConstantExpressionOrIdentifierAsLiteral(engine_args[2], args.local_context);

        String remote_database = static_cast<const ASTLiteral &>(*engine_args[1]).value.safeGet<String>();
        String remote_table = static_cast<const ASTLiteral &>(*engine_args[2]).value.safeGet<String>();

        const auto & sharding_key = engine_args.size() == 4 ? engine_args[3] : nullptr;

        /// Check that sharding_key exists in the table and has numeric type.
        if (sharding_key)
        {
            auto sharding_expr = ExpressionAnalyzer(sharding_key, args.context, nullptr, args.columns.getAllPhysical()).getActions(true);
            const Block & block = sharding_expr->getSampleBlock();

            if (block.columns() != 1)
                throw Exception("Sharding expression must return exactly one column", ErrorCodes::INCORRECT_NUMBER_OF_COLUMNS);

            auto type = block.getByPosition(0).type;

            if (!type->isValueRepresentedByInteger())
                throw Exception("Sharding expression has type " + type->getName() +
                    ", but should be one of integer type", ErrorCodes::TYPE_MISMATCH);
        }

        return StorageDistributed::create(
            args.database_name, args.table_name, args.columns,
            remote_database, remote_table, cluster_name,
            args.context, sharding_key, args.data_path,
            args.attach);
    });
}

}<|MERGE_RESOLUTION|>--- conflicted
+++ resolved
@@ -249,8 +249,7 @@
 
     const auto & modified_query_ast = rewriteSelectQuery(
         query_info.query, remote_database, remote_table, remote_table_function_ptr);
-
-<<<<<<< HEAD
+  
     Block header = materializeBlock(InterpreterSelectQuery(query_info.query, context, {}, processed_stage).getSampleBlock());
     
     if (remote_table_function_ptr)
@@ -258,15 +257,7 @@
         ClusterProxy::SelectStreamFactory select_stream_factory(
             header, processed_stage, remote_table_function_ptr, context.getExternalTables());
         return ClusterProxy::executeQuery(
-=======
-    Block header = materializeBlock(InterpreterSelectQuery(query_info.query, context, Names{}, processed_stage).getSampleBlock());
-
-    ClusterProxy::SelectStreamFactory select_stream_factory(
-        header, processed_stage, QualifiedTableName{remote_database, remote_table}, context.getExternalTables());
-
-    return ClusterProxy::executeQuery(
->>>>>>> 3e5daae2
-        select_stream_factory, cluster, modified_query_ast, context, settings);
+          select_stream_factory, cluster, modified_query_ast, context, settings);
     }
     else
     {
