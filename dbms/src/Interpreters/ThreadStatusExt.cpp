#include <Common/ThreadStatus.h>
#include <Common/CurrentThread.h>
#include <Common/ThreadProfileEvents.h>
#include <Common/Exception.h>
#include <Interpreters/Context.h>
#include <Interpreters/QueryThreadLog.h>
#include <Interpreters/ProcessList.h>


/// Implement some methods of ThreadStatus and CurrentThread here to avoid extra linking dependencies in clickhouse_common_io
namespace DB
{

void ThreadStatus::attachQueryContext(Context & query_context_)
{
    query_context = &query_context_;
    if (!global_context)
        global_context = &query_context->getGlobalContext();

    if (!thread_group)
        return;

    std::unique_lock lock(thread_group->mutex);
    thread_group->query_context = query_context;
    if (!thread_group->global_context)
        thread_group->global_context = global_context;
}

String ThreadStatus::getQueryID()
{
    if (query_context)
        return query_context->getClientInfo().current_query_id;

    return {};
}

void CurrentThread::defaultThreadDeleter()
{
    ThreadStatus & thread = *CurrentThread::get();
    LOG_TRACE(thread.log, "Thread " << thread.thread_number << " exited");
    thread.detachQuery(true, true);
}

void ThreadStatus::initializeQuery()
{
    assertState({ThreadState::DetachedFromQuery}, __PRETTY_FUNCTION__);

    thread_group = std::make_shared<ThreadGroupStatus>();

    performance_counters.setParent(&thread_group->performance_counters);
    memory_tracker.setParent(&thread_group->memory_tracker);
    thread_group->memory_tracker.setDescription("(for query)");

    thread_group->master_thread = shared_from_this();
    thread_group->thread_statuses.emplace(thread_number, shared_from_this());

    initPerformanceCounters();
    thread_state = ThreadState::AttachedToQuery;
}

void ThreadStatus::attachQuery(const ThreadGroupStatusPtr & thread_group_, bool check_detached)
{
    if (thread_state == ThreadState::AttachedToQuery)
    {
        if (check_detached)
            throw Exception("Can't attach query to the thread, it is already attached", ErrorCodes::LOGICAL_ERROR);
        return;
    }

    assertState({ThreadState::DetachedFromQuery}, __PRETTY_FUNCTION__);

    if (!thread_group_)
        throw Exception("Attempt to attach to nullptr thread group", ErrorCodes::LOGICAL_ERROR);

    /// Attach current thread to thread group and copy useful information from it
    thread_group = thread_group_;

    performance_counters.setParent(&thread_group->performance_counters);
    memory_tracker.setParent(&thread_group->memory_tracker);

    {
        std::unique_lock lock(thread_group->mutex);

        logs_queue_ptr = thread_group->logs_queue_ptr;
        query_context = thread_group->query_context;

        if (!global_context)
            global_context = thread_group->global_context;

        if (!thread_group->thread_statuses.emplace(thread_number, shared_from_this()).second)
            throw Exception("Thread " + std::to_string(thread_number) + " is attached twice", ErrorCodes::LOGICAL_ERROR);
    }

    initPerformanceCounters();
    thread_state = ThreadState::AttachedToQuery;
}

void ThreadStatus::finalizePerformanceCounters()
{
    if (performance_counters_finalized)
        return;

    performance_counters_finalized = true;
    updatePerformanceCounters();

    try
    {
        if (global_context && query_context)
        {
            auto & settings = query_context->getSettingsRef();
            if (settings.log_queries && settings.log_query_threads)
                if (auto thread_log = global_context->getQueryThreadLog())
                    logToQueryThreadLog(*thread_log);
        }
    }
    catch (...)
    {
        tryLogCurrentException(log);
    }
}

void ThreadStatus::detachQuery(bool exit_if_already_detached, bool thread_exits)
{
    if (exit_if_already_detached && thread_state == ThreadState::DetachedFromQuery)
    {
        thread_state = thread_exits ? ThreadState::Died : ThreadState::DetachedFromQuery;
        return;
    }

    assertState({ThreadState::AttachedToQuery}, __PRETTY_FUNCTION__);
    finalizePerformanceCounters();

    /// Detach from thread group
    performance_counters.setParent(&ProfileEvents::global_counters);
    memory_tracker.reset();
<<<<<<< HEAD
=======

    /// Must reset pointer to thread_group's memory_tracker, because it will be destroyed two lines below.
    memory_tracker.setParent(nullptr);

>>>>>>> a66beb5e
    query_context = nullptr;
    thread_group.reset();

    thread_state = thread_exits ? ThreadState::Died : ThreadState::DetachedFromQuery;
}

void ThreadStatus::logToQueryThreadLog(QueryThreadLog & thread_log)
{
    QueryThreadLogElement elem;

    elem.event_time = time(nullptr);
    elem.query_start_time = query_start_time;
    elem.query_duration_ms = (getCurrentTimeNanoseconds() - query_start_time_nanoseconds) / 1000000U;

    elem.read_rows = progress_in.rows.load(std::memory_order_relaxed);
    elem.read_bytes = progress_in.bytes.load(std::memory_order_relaxed);
    elem.written_rows = progress_out.rows.load(std::memory_order_relaxed);
    elem.written_bytes = progress_out.bytes.load(std::memory_order_relaxed);
    elem.memory_usage = memory_tracker.get();
    elem.peak_memory_usage = memory_tracker.getPeak();

    elem.thread_name = getThreadName();
    elem.thread_number = thread_number;
    elem.os_thread_id = os_thread_id;

    if (thread_group)
    {
        {
            std::shared_lock lock(thread_group->mutex);

            if (thread_group->master_thread)
            {
                elem.master_thread_number = thread_group->master_thread->thread_number;
                elem.master_os_thread_id = thread_group->master_thread->os_thread_id;
            }

            elem.query = thread_group->query;
        }
    }

    if (query_context)
    {
        elem.client_info = query_context->getClientInfo();

        if (query_context->getSettingsRef().log_profile_events.value != 0)
        {
            /// NOTE: Here we are in the same thread, so we can make memcpy()
            elem.profile_counters = std::make_shared<ProfileEvents::Counters>(performance_counters.getPartiallyAtomicSnapshot());
        }
    }

    thread_log.add(elem);
}

void CurrentThread::initializeQuery()
{
    get()->initializeQuery();
    getScope()->deleter = CurrentThread::defaultThreadDeleter;
}

void CurrentThread::attachTo(const ThreadGroupStatusPtr & thread_group)
{
    get()->attachQuery(thread_group, true);
    getScope()->deleter = CurrentThread::defaultThreadDeleter;
}

void CurrentThread::attachToIfDetached(const ThreadGroupStatusPtr & thread_group)
{
    get()->attachQuery(thread_group, false);
    getScope()->deleter = CurrentThread::defaultThreadDeleter;
}

std::string CurrentThread::getCurrentQueryID()
{
    if (!get() || get().use_count() <= 0)
        return {};

    return get()->getQueryID();
}

void CurrentThread::attachQueryContext(Context & query_context)
{
    return get()->attachQueryContext(query_context);
}

void CurrentThread::finalizePerformanceCounters()
{
    get()->finalizePerformanceCounters();
}

void CurrentThread::detachQuery()
{
    get()->detachQuery(false);
}

void CurrentThread::detachQueryIfNotDetached()
{
    get()->detachQuery(true);
}


CurrentThread::QueryScope::QueryScope(Context & query_context)
{
    CurrentThread::initializeQuery();
    CurrentThread::attachQueryContext(query_context);
}

void CurrentThread::QueryScope::logPeakMemoryUsage()
{
    log_peak_memory_usage_in_destructor = false;
    CurrentThread::getGroup()->memory_tracker.logPeakMemoryUsage();
}

CurrentThread::QueryScope::~QueryScope()
{
    try
    {
        if (log_peak_memory_usage_in_destructor)
            logPeakMemoryUsage();

        CurrentThread::detachQueryIfNotDetached();
    }
    catch (...)
    {
        tryLogCurrentException("CurrentThread", __PRETTY_FUNCTION__);
    }
}

}<|MERGE_RESOLUTION|>--- conflicted
+++ resolved
@@ -133,13 +133,10 @@
     /// Detach from thread group
     performance_counters.setParent(&ProfileEvents::global_counters);
     memory_tracker.reset();
-<<<<<<< HEAD
-=======
 
     /// Must reset pointer to thread_group's memory_tracker, because it will be destroyed two lines below.
     memory_tracker.setParent(nullptr);
 
->>>>>>> a66beb5e
     query_context = nullptr;
     thread_group.reset();
 
