/* Some modifications Copyright (c) 2018 BlackBerry Limited

Licensed under the Apache License, Version 2.0 (the "License");
you may not use this file except in compliance with the License.
You may obtain a copy of the License at
http://www.apache.org/licenses/LICENSE-2.0
Unless required by applicable law or agreed to in writing, software
distributed under the License is distributed on an "AS IS" BASIS,
WITHOUT WARRANTIES OR CONDITIONS OF ANY KIND, either express or implied.
See the License for the specific language governing permissions and
limitations under the License. */
#pragma once

#include <Parsers/IParserBase.h>
#include <Parsers/ExpressionElementParsers.h>

namespace DB
{

/** Query like this:
  * ALTER TABLE [db.]name [ON CLUSTER cluster]
  *     [ADD COLUMN col_name type [AFTER col_after],]
  *     [DROP COLUMN col_to_drop, ...]
  *     [CLEAR COLUMN col_to_clear [IN PARTITION partition],]
  *     [MODIFY COLUMN col_to_modify type, ...]
  *     [MODIFY PRIMARY KEY (a, b, c...)]
  *     [ADD TO PARAMETER param_name value, ...]
  *     [DROP FROM PARAMETER param_name value, ...]
  *     [MODIFY PARAMETER param_name value, ...]
  *     [DROP|DETACH|ATTACH PARTITION|PART partition, ...]
  *     [FETCH PARTITION partition FROM ...]
  *     [FREEZE PARTITION]
<<<<<<< HEAD
  *     [DELETE WHERE ...]
  *     [UPDATE col_name = expr, ... WHERE ...]
=======
  *        [RESHARD [COPY] PARTITION partition
  *            TO '/path/to/zookeeper/table' [WEIGHT w], ...
  *             USING expression
  *            [COORDINATE WITH 'coordinator_id']]
  * ALTER CHANNEL [db.name] [ON CLUSTER cluster]
  *     [ADD live_view, ...]
  *     [DROP live_view, ...]
  *     [SUSPEND live_view, ...]
  *     [RESUME live_view, ...]
  *     [REFRESH live_view, ...]
  *     [MODIFY live_view, ...]
>>>>>>> 8c1b11e1
  */

class ParserAlterQuery : public IParserBase
{
protected:
    const char * getName() const { return "ALTER query"; }
    bool parseImpl(Pos & pos, ASTPtr & node, Expected & expected);
};


class ParserAlterCommandList : public IParserBase
{
protected:
    const char * getName() const { return "a list of ALTER commands"; }
    bool parseImpl(Pos & pos, ASTPtr & node, Expected & expected);
};


class ParserAlterCommand : public IParserBase
{
protected:
    const char * getName() const { return "ALTER command"; }
    bool parseImpl(Pos & pos, ASTPtr & node, Expected & expected);
};


/// Part of the UPDATE command of the form: col_name = expr
class ParserAssignment : public IParserBase
{
protected:
    const char * getName() const { return "column assignment"; }
    bool parseImpl(Pos & pos, ASTPtr & node, Expected & expected);
};

}<|MERGE_RESOLUTION|>--- conflicted
+++ resolved
@@ -30,14 +30,8 @@
   *     [DROP|DETACH|ATTACH PARTITION|PART partition, ...]
   *     [FETCH PARTITION partition FROM ...]
   *     [FREEZE PARTITION]
-<<<<<<< HEAD
   *     [DELETE WHERE ...]
   *     [UPDATE col_name = expr, ... WHERE ...]
-=======
-  *        [RESHARD [COPY] PARTITION partition
-  *            TO '/path/to/zookeeper/table' [WEIGHT w], ...
-  *             USING expression
-  *            [COORDINATE WITH 'coordinator_id']]
   * ALTER CHANNEL [db.name] [ON CLUSTER cluster]
   *     [ADD live_view, ...]
   *     [DROP live_view, ...]
@@ -45,7 +39,6 @@
   *     [RESUME live_view, ...]
   *     [REFRESH live_view, ...]
   *     [MODIFY live_view, ...]
->>>>>>> 8c1b11e1
   */
 
 class ParserAlterQuery : public IParserBase
