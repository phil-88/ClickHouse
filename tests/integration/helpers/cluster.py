import base64
import errno
import http.client
import logging
import os
import stat
import os.path as p
import pprint
import pwd
import re
import shutil
import socket
import subprocess
import time
import traceback
import urllib.parse
import shlex
import urllib3
import requests

try:
    # Please, add modules that required for specific tests only here.
    # So contributors will be able to run most tests locally
    # without installing tons of unneeded packages that may be not so easy to install.
    import asyncio
    from cassandra.policies import RoundRobinPolicy
    import cassandra.cluster
    import psycopg2
    from psycopg2.extensions import ISOLATION_LEVEL_AUTOCOMMIT
    import pymongo
    import pymysql
<<<<<<< HEAD
    import nats
=======
    import meilisearch
>>>>>>> 0cd228ca
    from confluent_kafka.avro.cached_schema_registry_client import (
        CachedSchemaRegistryClient,
    )
except Exception as e:
    logging.warning(f"Cannot import some modules, some tests may not work: {e}")

from dict2xml import dict2xml
from kazoo.client import KazooClient
from kazoo.exceptions import KazooException
from minio import Minio

from helpers.test_tools import assert_eq_with_retry, exec_query_with_retry
from helpers import pytest_xdist_logging_to_separate_files
from helpers.client import QueryRuntimeException

import docker

from .client import Client
from .hdfs_api import HDFSApi

from .config_cluster import *

HELPERS_DIR = p.dirname(__file__)
CLICKHOUSE_ROOT_DIR = p.join(p.dirname(__file__), "../../..")
LOCAL_DOCKER_COMPOSE_DIR = p.join(
    CLICKHOUSE_ROOT_DIR, "docker/test/integration/runner/compose/"
)
DEFAULT_ENV_NAME = ".env"

SANITIZER_SIGN = "=================="

# to create docker-compose env file
def _create_env_file(path, variables):
    logging.debug(f"Env {variables} stored in {path}")
    with open(path, "w") as f:
        for var, value in list(variables.items()):
            f.write("=".join([var, value]) + "\n")
    return path


def run_and_check(
    args,
    env=None,
    shell=False,
    stdout=subprocess.PIPE,
    stderr=subprocess.PIPE,
    timeout=300,
    nothrow=False,
    detach=False,
):
    if detach:
        subprocess.Popen(
            args,
            stdout=subprocess.DEVNULL,
            stderr=subprocess.DEVNULL,
            env=env,
            shell=shell,
        )
        return

    logging.debug(f"Command:{args}")
    res = subprocess.run(
        args, stdout=stdout, stderr=stderr, env=env, shell=shell, timeout=timeout
    )
    out = res.stdout.decode("utf-8")
    err = res.stderr.decode("utf-8")
    # check_call(...) from subprocess does not print stderr, so we do it manually
    for outline in out.splitlines():
        logging.debug(f"Stdout:{outline}")
    for errline in err.splitlines():
        logging.debug(f"Stderr:{errline}")
    if res.returncode != 0:
        logging.debug(f"Exitcode:{res.returncode}")
        if env:
            logging.debug(f"Env:{env}")
        if not nothrow:
            raise Exception(
                f"Command {args} return non-zero code {res.returncode}: {res.stderr.decode('utf-8')}"
            )
    return out


# Based on https://stackoverflow.com/questions/2838244/get-open-tcp-port-in-python/2838309#2838309
def get_free_port():
    s = socket.socket(socket.AF_INET, socket.SOCK_STREAM)
    s.bind(("", 0))
    s.listen(1)
    port = s.getsockname()[1]
    s.close()
    return port


def retry_exception(num, delay, func, exception=Exception, *args, **kwargs):
    """
    Retry if `func()` throws, `num` times.

    :param func: func to run
    :param num: number of retries

    :throws StopIteration
    """
    i = 0
    while i <= num:
        try:
            func(*args, **kwargs)
            time.sleep(delay)
        except exception:  # pylint: disable=broad-except
            i += 1
            continue
        return
    raise StopIteration("Function did not finished successfully")


def subprocess_check_call(args, detach=False, nothrow=False):
    # Uncomment for debugging
    # logging.info('run:' + ' '.join(args))
    return run_and_check(args, detach=detach, nothrow=nothrow)


def get_odbc_bridge_path():
    path = os.environ.get("CLICKHOUSE_TESTS_ODBC_BRIDGE_BIN_PATH")
    if path is None:
        server_path = os.environ.get("CLICKHOUSE_TESTS_SERVER_BIN_PATH")
        if server_path is not None:
            return os.path.join(os.path.dirname(server_path), "clickhouse-odbc-bridge")
        else:
            return "/usr/bin/clickhouse-odbc-bridge"
    return path


def get_library_bridge_path():
    path = os.environ.get("CLICKHOUSE_TESTS_LIBRARY_BRIDGE_BIN_PATH")
    if path is None:
        server_path = os.environ.get("CLICKHOUSE_TESTS_SERVER_BIN_PATH")
        if server_path is not None:
            return os.path.join(
                os.path.dirname(server_path), "clickhouse-library-bridge"
            )
        else:
            return "/usr/bin/clickhouse-library-bridge"
    return path


def get_docker_compose_path():
    compose_path = os.environ.get("DOCKER_COMPOSE_DIR")
    if compose_path is not None:
        return os.path.dirname(compose_path)
    else:
        if os.path.exists(os.path.dirname("/compose/")):
            return os.path.dirname("/compose/")  # default in docker runner container
        else:
            logging.debug(
                f"Fallback docker_compose_path to LOCAL_DOCKER_COMPOSE_DIR: {LOCAL_DOCKER_COMPOSE_DIR}"
            )
            return LOCAL_DOCKER_COMPOSE_DIR


def check_kafka_is_available(kafka_id, kafka_port):
    p = subprocess.Popen(
        (
            "docker",
            "exec",
            "-i",
            kafka_id,
            "/usr/bin/kafka-broker-api-versions",
            "--bootstrap-server",
            f"INSIDE://localhost:{kafka_port}",
        ),
        stdout=subprocess.PIPE,
        stderr=subprocess.PIPE,
    )
    p.communicate()
    return p.returncode == 0


def check_rabbitmq_is_available(rabbitmq_id):
    p = subprocess.Popen(
        ("docker", "exec", "-i", rabbitmq_id, "rabbitmqctl", "await_startup"),
        stdout=subprocess.PIPE,
    )
    p.communicate()
    return p.returncode == 0


async def check_nats_is_available(nats_ip):
    nc = await nats.connect("{}:4444".format(nats_ip), user="click", password="house")
    return nc.is_connected


def enable_consistent_hash_plugin(rabbitmq_id):
    p = subprocess.Popen(
        (
            "docker",
            "exec",
            "-i",
            rabbitmq_id,
            "rabbitmq-plugins",
            "enable",
            "rabbitmq_consistent_hash_exchange",
        ),
        stdout=subprocess.PIPE,
    )
    p.communicate()
    return p.returncode == 0


def get_instances_dir():
    if (
        "INTEGRATION_TESTS_RUN_ID" in os.environ
        and os.environ["INTEGRATION_TESTS_RUN_ID"]
    ):
        return "_instances_" + shlex.quote(os.environ["INTEGRATION_TESTS_RUN_ID"])
    else:
        return "_instances"


class ClickHouseCluster:
    """ClickHouse cluster with several instances and (possibly) ZooKeeper.

    Add instances with several calls to add_instance(), then start them with the start() call.

    Directories for instances are created in the directory of base_path. After cluster is started,
    these directories will contain logs, database files, docker-compose config, ClickHouse configs etc.
    """

    def __init__(
        self,
        base_path,
        name=None,
        base_config_dir=None,
        server_bin_path=None,
        client_bin_path=None,
        odbc_bridge_bin_path=None,
        library_bridge_bin_path=None,
        zookeeper_config_path=None,
        custom_dockerd_host=None,
        zookeeper_keyfile=None,
        zookeeper_certfile=None,
    ):
        for param in list(os.environ.keys()):
            logging.debug("ENV %40s %s" % (param, os.environ[param]))
        self.base_path = base_path
        self.base_dir = p.dirname(base_path)
        self.name = name if name is not None else ""

        self.base_config_dir = base_config_dir or os.environ.get(
            "CLICKHOUSE_TESTS_BASE_CONFIG_DIR", "/etc/clickhouse-server/"
        )
        self.server_bin_path = p.realpath(
            server_bin_path
            or os.environ.get("CLICKHOUSE_TESTS_SERVER_BIN_PATH", "/usr/bin/clickhouse")
        )
        self.odbc_bridge_bin_path = p.realpath(
            odbc_bridge_bin_path or get_odbc_bridge_path()
        )
        self.library_bridge_bin_path = p.realpath(
            library_bridge_bin_path or get_library_bridge_path()
        )
        self.client_bin_path = p.realpath(
            client_bin_path
            or os.environ.get(
                "CLICKHOUSE_TESTS_CLIENT_BIN_PATH", "/usr/bin/clickhouse-client"
            )
        )
        self.zookeeper_config_path = (
            p.join(self.base_dir, zookeeper_config_path)
            if zookeeper_config_path
            else p.join(HELPERS_DIR, "zookeeper_config.xml")
        )

        project_name = (
            pwd.getpwuid(os.getuid()).pw_name + p.basename(self.base_dir) + self.name
        )
        # docker-compose removes everything non-alphanumeric from project names so we do it too.
        self.project_name = re.sub(r"[^a-z0-9]", "", project_name.lower())
        instances_dir_name = "_instances"
        if self.name:
            instances_dir_name += "_" + self.name

        if (
            "INTEGRATION_TESTS_RUN_ID" in os.environ
            and os.environ["INTEGRATION_TESTS_RUN_ID"]
        ):
            instances_dir_name += "_" + shlex.quote(
                os.environ["INTEGRATION_TESTS_RUN_ID"]
            )

        self.instances_dir = p.join(self.base_dir, instances_dir_name)
        self.docker_logs_path = p.join(self.instances_dir, "docker.log")
        self.env_file = p.join(self.instances_dir, DEFAULT_ENV_NAME)
        self.env_variables = {}
        self.env_variables["TSAN_OPTIONS"] = "second_deadlock_stack=1"
        self.env_variables["CLICKHOUSE_WATCHDOG_ENABLE"] = "0"
        self.up_called = False

        custom_dockerd_host = custom_dockerd_host or os.environ.get(
            "CLICKHOUSE_TESTS_DOCKERD_HOST"
        )
        self.docker_api_version = os.environ.get("DOCKER_API_VERSION")
        self.docker_base_tag = os.environ.get("DOCKER_BASE_TAG", "latest")

        self.base_cmd = ["docker-compose"]
        if custom_dockerd_host:
            self.base_cmd += ["--host", custom_dockerd_host]
        self.base_cmd += ["--env-file", self.env_file]
        self.base_cmd += ["--project-name", self.project_name]

        self.base_zookeeper_cmd = None
        self.base_mysql_cmd = []
        self.base_kafka_cmd = []
        self.base_kerberized_kafka_cmd = []
        self.base_rabbitmq_cmd = []
        self.base_nats_cmd = []
        self.base_cassandra_cmd = []
        self.base_jdbc_bridge_cmd = []
        self.base_redis_cmd = []
        self.pre_zookeeper_commands = []
        self.instances = {}
        self.with_zookeeper = False
        self.with_zookeeper_secure = False
        self.with_mysql_client = False
        self.with_mysql = False
        self.with_mysql8 = False
        self.with_mysql_cluster = False
        self.with_postgres = False
        self.with_postgres_cluster = False
        self.with_kafka = False
        self.with_kerberized_kafka = False
        self.with_rabbitmq = False
        self.with_nats = False
        self.with_odbc_drivers = False
        self.with_hdfs = False
        self.with_kerberized_hdfs = False
        self.with_mongo = False
        self.with_mongo_secure = False
        self.with_meili = False
        self.with_net_trics = False
        self.with_redis = False
        self.with_cassandra = False
        self.with_jdbc_bridge = False
        self.with_nginx = False
        self.with_hive = False

        self.with_minio = False
        self.minio_dir = os.path.join(self.instances_dir, "minio")
        self.minio_certs_dir = None  # source for certificates
        self.minio_host = "minio1"
        self.minio_ip = None
        self.minio_bucket = "root"
        self.minio_bucket_2 = "root2"
        self.minio_port = 9001
        self.minio_client = None  # type: Minio
        self.minio_redirect_host = "proxy1"
        self.minio_redirect_ip = None
        self.minio_redirect_port = 8080

        self.with_azurite = False

        # available when with_hdfs == True
        self.hdfs_host = "hdfs1"
        self.hdfs_ip = None
        self.hdfs_name_port = 50070
        self.hdfs_data_port = 50075
        self.hdfs_dir = p.abspath(p.join(self.instances_dir, "hdfs"))
        self.hdfs_logs_dir = os.path.join(self.hdfs_dir, "logs")
        self.hdfs_api = None  # also for kerberized hdfs

        # available when with_kerberized_hdfs == True
        self.hdfs_kerberized_host = "kerberizedhdfs1"
        self.hdfs_kerberized_ip = None
        self.hdfs_kerberized_name_port = 50070
        self.hdfs_kerberized_data_port = 1006
        self.hdfs_kerberized_dir = p.abspath(
            p.join(self.instances_dir, "kerberized_hdfs")
        )
        self.hdfs_kerberized_logs_dir = os.path.join(self.hdfs_kerberized_dir, "logs")

        # available when with_kafka == True
        self.kafka_host = "kafka1"
        self.kafka_port = get_free_port()
        self.kafka_docker_id = None
        self.schema_registry_host = "schema-registry"
        self.schema_registry_port = get_free_port()
        self.kafka_docker_id = self.get_instance_docker_id(self.kafka_host)

        # available when with_kerberozed_kafka == True
        self.kerberized_kafka_host = "kerberized_kafka1"
        self.kerberized_kafka_port = get_free_port()
        self.kerberized_kafka_docker_id = self.get_instance_docker_id(
            self.kerberized_kafka_host
        )

        # available when with_mongo == True
        self.mongo_host = "mongo1"
        self.mongo_port = get_free_port()
        self.mongo_no_cred_host = "mongo2"
        self.mongo_no_cred_port = get_free_port()

        # available when with_meili == True
        self.meili_host = "meili1"
        self.meili_port = get_free_port()
        self.meili_secure_host = "meili_secure"
        self.meili_secure_port = get_free_port()

        # available when with_cassandra == True
        self.cassandra_host = "cassandra1"
        self.cassandra_port = 9042
        self.cassandra_ip = None
        self.cassandra_id = self.get_instance_docker_id(self.cassandra_host)

        # available when with_rabbitmq == True
        self.rabbitmq_host = "rabbitmq1"
        self.rabbitmq_ip = None
        self.rabbitmq_port = 5672
        self.rabbitmq_dir = p.abspath(p.join(self.instances_dir, "rabbitmq"))
        self.rabbitmq_logs_dir = os.path.join(self.rabbitmq_dir, "logs")

        self.nats_host = "nats1"
        self.nats_ip = None
        self.nats_port = 4444
        self.nats_docker_id = None

        # available when with_nginx == True
        self.nginx_host = "nginx"
        self.nginx_ip = None
        self.nginx_port = 80
        self.nginx_id = self.get_instance_docker_id(self.nginx_host)

        # available when with_redis == True
        self.redis_host = "redis1"
        self.redis_port = get_free_port()

        # available when with_postgres == True
        self.postgres_host = "postgres1"
        self.postgres_ip = None
        self.postgres_conn = None
        self.postgres2_host = "postgres2"
        self.postgres2_ip = None
        self.postgres2_conn = None
        self.postgres3_host = "postgres3"
        self.postgres3_ip = None
        self.postgres3_conn = None
        self.postgres4_host = "postgres4"
        self.postgres4_ip = None
        self.postgres4_conn = None
        self.postgres_port = 5432
        self.postgres_dir = p.abspath(p.join(self.instances_dir, "postgres"))
        self.postgres_logs_dir = os.path.join(self.postgres_dir, "postgres1")
        self.postgres2_logs_dir = os.path.join(self.postgres_dir, "postgres2")
        self.postgres3_logs_dir = os.path.join(self.postgres_dir, "postgres3")
        self.postgres4_logs_dir = os.path.join(self.postgres_dir, "postgres4")

        # available when with_mysql_client == True
        self.mysql_client_host = "mysql_client"
        self.mysql_client_container = None

        # available when with_mysql == True
        self.mysql_host = "mysql57"
        self.mysql_port = 3306
        self.mysql_ip = None
        self.mysql_dir = p.abspath(p.join(self.instances_dir, "mysql"))
        self.mysql_logs_dir = os.path.join(self.mysql_dir, "logs")

        # available when with_mysql_cluster == True
        self.mysql2_host = "mysql2"
        self.mysql3_host = "mysql3"
        self.mysql4_host = "mysql4"
        self.mysql2_ip = None
        self.mysql3_ip = None
        self.mysql4_ip = None
        self.mysql_cluster_dir = p.abspath(p.join(self.instances_dir, "mysql"))
        self.mysql_cluster_logs_dir = os.path.join(self.mysql_dir, "logs")

        # available when with_mysql8 == True
        self.mysql8_host = "mysql80"
        self.mysql8_port = 3306
        self.mysql8_ip = None
        self.mysql8_dir = p.abspath(p.join(self.instances_dir, "mysql8"))
        self.mysql8_logs_dir = os.path.join(self.mysql8_dir, "logs")

        # available when with_zookeper_secure == True
        self.zookeeper_secure_port = 2281
        self.zookeeper_keyfile = zookeeper_keyfile
        self.zookeeper_certfile = zookeeper_certfile

        # available when with_zookeper == True
        self.use_keeper = True
        self.zookeeper_port = 2181
        self.keeper_instance_dir_prefix = p.join(
            p.abspath(self.instances_dir), "keeper"
        )  # if use_keeper = True
        self.zookeeper_instance_dir_prefix = p.join(self.instances_dir, "zk")
        self.zookeeper_dirs_to_create = []

        # available when with_jdbc_bridge == True
        self.jdbc_bridge_host = "bridge1"
        self.jdbc_bridge_ip = None
        self.jdbc_bridge_port = 9019
        self.jdbc_driver_dir = p.abspath(p.join(self.instances_dir, "jdbc_driver"))
        self.jdbc_driver_logs_dir = os.path.join(self.jdbc_driver_dir, "logs")

        self.docker_client = None
        self.is_up = False
        self.env = os.environ.copy()
        logging.debug(f"CLUSTER INIT base_config_dir:{self.base_config_dir}")

    def cleanup(self):
        if (
            os.environ
            and "DISABLE_CLEANUP" in os.environ
            and os.environ["DISABLE_CLEANUP"] == "1"
        ):
            logging.warning("Cleanup is disabled")
            return

        # Just in case kill unstopped containers from previous launch
        try:
            unstopped_containers = self.get_running_containers()
            if unstopped_containers:
                logging.debug(
                    f"Trying to kill unstopped containers: {unstopped_containers}"
                )
                for id in unstopped_containers:
                    run_and_check(f"docker kill {id}", shell=True, nothrow=True)
                    run_and_check(f"docker rm {id}", shell=True, nothrow=True)
                unstopped_containers = self.get_running_containers()
                if unstopped_containers:
                    logging.debug(f"Left unstopped containers: {unstopped_containers}")
                else:
                    logging.debug(f"Unstopped containers killed.")
            else:
                logging.debug(f"No running containers for project: {self.project_name}")
        except:
            pass

        # # Just in case remove unused networks
        # try:
        #     logging.debug("Trying to prune unused networks...")

        #     run_and_check(['docker', 'network', 'prune', '-f'])
        #     logging.debug("Networks pruned")
        # except:
        #     pass

        # Remove unused images
        # try:
        #     logging.debug("Trying to prune unused images...")

        #     run_and_check(['docker', 'image', 'prune', '-f'])
        #     logging.debug("Images pruned")
        # except:
        #     pass

        # Remove unused volumes
        try:
            logging.debug("Trying to prune unused volumes...")

            result = run_and_check(["docker volume ls | wc -l"], shell=True)
            if int(result > 0):
                run_and_check(["docker", "volume", "prune", "-f"])
            logging.debug(f"Volumes pruned: {result}")
        except:
            pass

    def get_docker_handle(self, docker_id):
        exception = None
        for i in range(5):
            try:
                return self.docker_client.containers.get(docker_id)
            except Exception as ex:
                print("Got exception getting docker handle", str(ex))
                time.sleep(i * 2)
                exception = ex
        raise exception

    def get_client_cmd(self):
        cmd = self.client_bin_path
        if p.basename(cmd) == "clickhouse":
            cmd += " client"
        return cmd

    # Returns the list of currently running docker containers corresponding to this ClickHouseCluster.
    def get_running_containers(self):
        # docker-compose names containers using the following formula:
        # container_name = project_name + '_' + instance_name + '_1'
        # We need to have "^/" and "$" in the "--filter name" option below to filter by exact name of the container, see
        # https://stackoverflow.com/questions/48767760/how-to-make-docker-container-ls-f-name-filter-by-exact-name
        filter_name = f"^/{self.project_name}_.*_1$"
        # We want the command "docker container list" to show only containers' ID and their names, separated by colon.
        format = "{{.ID}}:{{.Names}}"
        containers = run_and_check(
            f"docker container list --all --filter name='{filter_name}' --format '{format}'",
            shell=True,
        )
        containers = dict(
            line.split(":", 1) for line in containers.decode("utf8").splitlines()
        )
        return containers

    def copy_file_from_container_to_container(
        self, src_node, src_path, dst_node, dst_path
    ):
        fname = os.path.basename(src_path)
        run_and_check(
            [f"docker cp {src_node.docker_id}:{src_path} {self.instances_dir}"],
            shell=True,
        )
        run_and_check(
            [f"docker cp {self.instances_dir}/{fname} {dst_node.docker_id}:{dst_path}"],
            shell=True,
        )

    def setup_zookeeper_secure_cmd(
        self, instance, env_variables, docker_compose_yml_dir
    ):
        logging.debug("Setup ZooKeeper Secure")
        zookeeper_docker_compose_path = p.join(
            docker_compose_yml_dir, "docker_compose_zookeeper_secure.yml"
        )
        env_variables["ZOO_SECURE_CLIENT_PORT"] = str(self.zookeeper_secure_port)
        env_variables["ZK_FS"] = "bind"
        for i in range(1, 4):
            zk_data_path = os.path.join(
                self.zookeeper_instance_dir_prefix + str(i), "data"
            )
            zk_log_path = os.path.join(
                self.zookeeper_instance_dir_prefix + str(i), "log"
            )
            env_variables["ZK_DATA" + str(i)] = zk_data_path
            env_variables["ZK_DATA_LOG" + str(i)] = zk_log_path
            self.zookeeper_dirs_to_create += [zk_data_path, zk_log_path]
            logging.debug(f"DEBUG ZK: {self.zookeeper_dirs_to_create}")

        self.with_zookeeper_secure = True
        self.base_cmd.extend(["--file", zookeeper_docker_compose_path])
        self.base_zookeeper_cmd = [
            "docker-compose",
            "--env-file",
            instance.env_file,
            "--project-name",
            self.project_name,
            "--file",
            zookeeper_docker_compose_path,
        ]
        return self.base_zookeeper_cmd

    def setup_zookeeper_cmd(self, instance, env_variables, docker_compose_yml_dir):
        logging.debug("Setup ZooKeeper")
        zookeeper_docker_compose_path = p.join(
            docker_compose_yml_dir, "docker_compose_zookeeper.yml"
        )

        env_variables["ZK_FS"] = "bind"
        for i in range(1, 4):
            zk_data_path = os.path.join(
                self.zookeeper_instance_dir_prefix + str(i), "data"
            )
            zk_log_path = os.path.join(
                self.zookeeper_instance_dir_prefix + str(i), "log"
            )
            env_variables["ZK_DATA" + str(i)] = zk_data_path
            env_variables["ZK_DATA_LOG" + str(i)] = zk_log_path
            self.zookeeper_dirs_to_create += [zk_data_path, zk_log_path]
            logging.debug(f"DEBUG ZK: {self.zookeeper_dirs_to_create}")

        self.with_zookeeper = True
        self.base_cmd.extend(["--file", zookeeper_docker_compose_path])
        self.base_zookeeper_cmd = [
            "docker-compose",
            "--env-file",
            instance.env_file,
            "--project-name",
            self.project_name,
            "--file",
            zookeeper_docker_compose_path,
        ]
        return self.base_zookeeper_cmd

    def setup_keeper_cmd(self, instance, env_variables, docker_compose_yml_dir):
        logging.debug("Setup Keeper")
        keeper_docker_compose_path = p.join(
            docker_compose_yml_dir, "docker_compose_keeper.yml"
        )

        binary_path = self.server_bin_path
        binary_dir = os.path.dirname(self.server_bin_path)

        # always prefer clickhouse-keeper standalone binary
        if os.path.exists(os.path.join(binary_dir, "clickhouse-keeper")):
            binary_path = os.path.join(binary_dir, "clickhouse-keeper")
            keeper_cmd_prefix = "clickhouse-keeper"
        else:
            if binary_path.endswith("-server"):
                binary_path = binary_path[: -len("-server")]
            keeper_cmd_prefix = "clickhouse keeper"

        env_variables["keeper_binary"] = binary_path
        env_variables["keeper_cmd_prefix"] = keeper_cmd_prefix
        env_variables["image"] = "clickhouse/integration-test:" + self.docker_base_tag
        env_variables["user"] = str(os.getuid())
        env_variables["keeper_fs"] = "bind"
        for i in range(1, 4):
            keeper_instance_dir = self.keeper_instance_dir_prefix + f"{i}"
            logs_dir = os.path.join(keeper_instance_dir, "log")
            configs_dir = os.path.join(keeper_instance_dir, "config")
            coordination_dir = os.path.join(keeper_instance_dir, "coordination")
            env_variables[f"keeper_logs_dir{i}"] = logs_dir
            env_variables[f"keeper_config_dir{i}"] = configs_dir
            env_variables[f"keeper_db_dir{i}"] = coordination_dir
            self.zookeeper_dirs_to_create += [logs_dir, configs_dir, coordination_dir]
        logging.debug(f"DEBUG KEEPER: {self.zookeeper_dirs_to_create}")

        self.with_zookeeper = True
        self.base_cmd.extend(["--file", keeper_docker_compose_path])
        self.base_zookeeper_cmd = [
            "docker-compose",
            "--env-file",
            instance.env_file,
            "--project-name",
            self.project_name,
            "--file",
            keeper_docker_compose_path,
        ]
        return self.base_zookeeper_cmd

    def setup_mysql_client_cmd(self, instance, env_variables, docker_compose_yml_dir):
        self.with_mysql_client = True
        self.base_cmd.extend(
            [
                "--file",
                p.join(docker_compose_yml_dir, "docker_compose_mysql_client.yml"),
            ]
        )
        self.base_mysql_client_cmd = [
            "docker-compose",
            "--env-file",
            instance.env_file,
            "--project-name",
            self.project_name,
            "--file",
            p.join(docker_compose_yml_dir, "docker_compose_mysql_client.yml"),
        ]

        return self.base_mysql_client_cmd

    def setup_mysql_cmd(self, instance, env_variables, docker_compose_yml_dir):
        self.with_mysql = True
        env_variables["MYSQL_HOST"] = self.mysql_host
        env_variables["MYSQL_PORT"] = str(self.mysql_port)
        env_variables["MYSQL_ROOT_HOST"] = "%"
        env_variables["MYSQL_LOGS"] = self.mysql_logs_dir
        env_variables["MYSQL_LOGS_FS"] = "bind"
        self.base_cmd.extend(
            ["--file", p.join(docker_compose_yml_dir, "docker_compose_mysql.yml")]
        )
        self.base_mysql_cmd = [
            "docker-compose",
            "--env-file",
            instance.env_file,
            "--project-name",
            self.project_name,
            "--file",
            p.join(docker_compose_yml_dir, "docker_compose_mysql.yml"),
        ]

        return self.base_mysql_cmd

    def setup_mysql8_cmd(self, instance, env_variables, docker_compose_yml_dir):
        self.with_mysql8 = True
        env_variables["MYSQL8_HOST"] = self.mysql8_host
        env_variables["MYSQL8_PORT"] = str(self.mysql8_port)
        env_variables["MYSQL8_ROOT_HOST"] = "%"
        env_variables["MYSQL8_LOGS"] = self.mysql8_logs_dir
        env_variables["MYSQL8_LOGS_FS"] = "bind"
        self.base_cmd.extend(
            ["--file", p.join(docker_compose_yml_dir, "docker_compose_mysql_8_0.yml")]
        )
        self.base_mysql8_cmd = [
            "docker-compose",
            "--env-file",
            instance.env_file,
            "--project-name",
            self.project_name,
            "--file",
            p.join(docker_compose_yml_dir, "docker_compose_mysql_8_0.yml"),
        ]

        return self.base_mysql8_cmd

    def setup_mysql_cluster_cmd(self, instance, env_variables, docker_compose_yml_dir):
        self.with_mysql_cluster = True
        env_variables["MYSQL_CLUSTER_PORT"] = str(self.mysql_port)
        env_variables["MYSQL_CLUSTER_ROOT_HOST"] = "%"
        env_variables["MYSQL_CLUSTER_LOGS"] = self.mysql_cluster_logs_dir
        env_variables["MYSQL_CLUSTER_LOGS_FS"] = "bind"

        self.base_cmd.extend(
            [
                "--file",
                p.join(docker_compose_yml_dir, "docker_compose_mysql_cluster.yml"),
            ]
        )
        self.base_mysql_cluster_cmd = [
            "docker-compose",
            "--env-file",
            instance.env_file,
            "--project-name",
            self.project_name,
            "--file",
            p.join(docker_compose_yml_dir, "docker_compose_mysql_cluster.yml"),
        ]

        return self.base_mysql_cluster_cmd

    def setup_postgres_cmd(self, instance, env_variables, docker_compose_yml_dir):
        self.base_cmd.extend(
            ["--file", p.join(docker_compose_yml_dir, "docker_compose_postgres.yml")]
        )
        env_variables["POSTGRES_PORT"] = str(self.postgres_port)
        env_variables["POSTGRES_DIR"] = self.postgres_logs_dir
        env_variables["POSTGRES_LOGS_FS"] = "bind"

        self.with_postgres = True
        self.base_postgres_cmd = [
            "docker-compose",
            "--env-file",
            instance.env_file,
            "--project-name",
            self.project_name,
            "--file",
            p.join(docker_compose_yml_dir, "docker_compose_postgres.yml"),
        ]
        return self.base_postgres_cmd

    def setup_postgres_cluster_cmd(
        self, instance, env_variables, docker_compose_yml_dir
    ):
        self.with_postgres_cluster = True
        env_variables["POSTGRES_PORT"] = str(self.postgres_port)
        env_variables["POSTGRES2_DIR"] = self.postgres2_logs_dir
        env_variables["POSTGRES3_DIR"] = self.postgres3_logs_dir
        env_variables["POSTGRES4_DIR"] = self.postgres4_logs_dir
        env_variables["POSTGRES_LOGS_FS"] = "bind"
        self.base_cmd.extend(
            [
                "--file",
                p.join(docker_compose_yml_dir, "docker_compose_postgres_cluster.yml"),
            ]
        )
        self.base_postgres_cluster_cmd = [
            "docker-compose",
            "--env-file",
            instance.env_file,
            "--project-name",
            self.project_name,
            "--file",
            p.join(docker_compose_yml_dir, "docker_compose_postgres_cluster.yml"),
        ]

    def setup_hdfs_cmd(self, instance, env_variables, docker_compose_yml_dir):
        self.with_hdfs = True
        env_variables["HDFS_HOST"] = self.hdfs_host
        env_variables["HDFS_NAME_PORT"] = str(self.hdfs_name_port)
        env_variables["HDFS_DATA_PORT"] = str(self.hdfs_data_port)
        env_variables["HDFS_LOGS"] = self.hdfs_logs_dir
        env_variables["HDFS_FS"] = "bind"
        self.base_cmd.extend(
            ["--file", p.join(docker_compose_yml_dir, "docker_compose_hdfs.yml")]
        )
        self.base_hdfs_cmd = [
            "docker-compose",
            "--env-file",
            instance.env_file,
            "--project-name",
            self.project_name,
            "--file",
            p.join(docker_compose_yml_dir, "docker_compose_hdfs.yml"),
        ]
        logging.debug("HDFS BASE CMD:{self.base_hdfs_cmd)}")
        return self.base_hdfs_cmd

    def setup_kerberized_hdfs_cmd(
        self, instance, env_variables, docker_compose_yml_dir
    ):
        self.with_kerberized_hdfs = True
        env_variables["KERBERIZED_HDFS_HOST"] = self.hdfs_kerberized_host
        env_variables["KERBERIZED_HDFS_NAME_PORT"] = str(self.hdfs_kerberized_name_port)
        env_variables["KERBERIZED_HDFS_DATA_PORT"] = str(self.hdfs_kerberized_data_port)
        env_variables["KERBERIZED_HDFS_LOGS"] = self.hdfs_kerberized_logs_dir
        env_variables["KERBERIZED_HDFS_FS"] = "bind"
        env_variables["KERBERIZED_HDFS_DIR"] = instance.path + "/"
        self.base_cmd.extend(
            [
                "--file",
                p.join(docker_compose_yml_dir, "docker_compose_kerberized_hdfs.yml"),
            ]
        )
        self.base_kerberized_hdfs_cmd = [
            "docker-compose",
            "--env-file",
            instance.env_file,
            "--project-name",
            self.project_name,
            "--file",
            p.join(docker_compose_yml_dir, "docker_compose_kerberized_hdfs.yml"),
        ]
        return self.base_kerberized_hdfs_cmd

    def setup_kafka_cmd(self, instance, env_variables, docker_compose_yml_dir):
        self.with_kafka = True
        env_variables["KAFKA_HOST"] = self.kafka_host
        env_variables["KAFKA_EXTERNAL_PORT"] = str(self.kafka_port)
        env_variables["SCHEMA_REGISTRY_EXTERNAL_PORT"] = str(self.schema_registry_port)
        env_variables["SCHEMA_REGISTRY_INTERNAL_PORT"] = "8081"
        self.base_cmd.extend(
            ["--file", p.join(docker_compose_yml_dir, "docker_compose_kafka.yml")]
        )
        self.base_kafka_cmd = [
            "docker-compose",
            "--env-file",
            instance.env_file,
            "--project-name",
            self.project_name,
            "--file",
            p.join(docker_compose_yml_dir, "docker_compose_kafka.yml"),
        ]
        return self.base_kafka_cmd

    def setup_kerberized_kafka_cmd(
        self, instance, env_variables, docker_compose_yml_dir
    ):
        self.with_kerberized_kafka = True
        env_variables["KERBERIZED_KAFKA_DIR"] = instance.path + "/"
        env_variables["KERBERIZED_KAFKA_HOST"] = self.kerberized_kafka_host
        env_variables["KERBERIZED_KAFKA_EXTERNAL_PORT"] = str(
            self.kerberized_kafka_port
        )
        self.base_cmd.extend(
            [
                "--file",
                p.join(docker_compose_yml_dir, "docker_compose_kerberized_kafka.yml"),
            ]
        )
        self.base_kerberized_kafka_cmd = [
            "docker-compose",
            "--env-file",
            instance.env_file,
            "--project-name",
            self.project_name,
            "--file",
            p.join(docker_compose_yml_dir, "docker_compose_kerberized_kafka.yml"),
        ]
        return self.base_kerberized_kafka_cmd

    def setup_redis_cmd(self, instance, env_variables, docker_compose_yml_dir):
        self.with_redis = True
        env_variables["REDIS_HOST"] = self.redis_host
        env_variables["REDIS_EXTERNAL_PORT"] = str(self.redis_port)
        env_variables["REDIS_INTERNAL_PORT"] = "6379"

        self.base_cmd.extend(
            ["--file", p.join(docker_compose_yml_dir, "docker_compose_redis.yml")]
        )
        self.base_redis_cmd = [
            "docker-compose",
            "--env-file",
            instance.env_file,
            "--project-name",
            self.project_name,
            "--file",
            p.join(docker_compose_yml_dir, "docker_compose_redis.yml"),
        ]
        return self.base_redis_cmd

    def setup_rabbitmq_cmd(self, instance, env_variables, docker_compose_yml_dir):
        self.with_rabbitmq = True
        env_variables["RABBITMQ_HOST"] = self.rabbitmq_host
        env_variables["RABBITMQ_PORT"] = str(self.rabbitmq_port)
        env_variables["RABBITMQ_LOGS"] = self.rabbitmq_logs_dir
        env_variables["RABBITMQ_LOGS_FS"] = "bind"

        self.base_cmd.extend(
            ["--file", p.join(docker_compose_yml_dir, "docker_compose_rabbitmq.yml")]
        )
        self.base_rabbitmq_cmd = [
            "docker-compose",
            "--env-file",
            instance.env_file,
            "--project-name",
            self.project_name,
            "--file",
            p.join(docker_compose_yml_dir, "docker_compose_rabbitmq.yml"),
        ]
        return self.base_rabbitmq_cmd

    def setup_nats_cmd(self, instance, env_variables, docker_compose_yml_dir):
        self.with_nats = True
        env_variables["NATS_HOST"] = self.nats_host
        env_variables["NATS_INTERNAL_PORT"] = "4444"
        env_variables["NATS_EXTERNAL_PORT"] = str(self.nats_port)

        self.base_cmd.extend(
            ["--file", p.join(docker_compose_yml_dir, "docker_compose_nats.yml")]
        )
        self.base_nats_cmd = [
            "docker-compose",
            "--env-file",
            instance.env_file,
            "--project-name",
            self.project_name,
            "--file",
            p.join(docker_compose_yml_dir, "docker_compose_nats.yml"),
        ]
        return self.base_nats_cmd

    def setup_mongo_secure_cmd(self, instance, env_variables, docker_compose_yml_dir):
        self.with_mongo = self.with_mongo_secure = True
        env_variables["MONGO_HOST"] = self.mongo_host
        env_variables["MONGO_EXTERNAL_PORT"] = str(self.mongo_port)
        env_variables["MONGO_INTERNAL_PORT"] = "27017"
        env_variables["MONGO_CONFIG_PATH"] = HELPERS_DIR
        self.base_cmd.extend(
            [
                "--file",
                p.join(docker_compose_yml_dir, "docker_compose_mongo_secure.yml"),
            ]
        )
        self.base_mongo_cmd = [
            "docker-compose",
            "--env-file",
            instance.env_file,
            "--project-name",
            self.project_name,
            "--file",
            p.join(docker_compose_yml_dir, "docker_compose_mongo_secure.yml"),
        ]
        return self.base_mongo_cmd

    def setup_mongo_cmd(self, instance, env_variables, docker_compose_yml_dir):
        self.with_mongo = True
        env_variables["MONGO_HOST"] = self.mongo_host
        env_variables["MONGO_EXTERNAL_PORT"] = str(self.mongo_port)
        env_variables["MONGO_INTERNAL_PORT"] = "27017"
        env_variables["MONGO_NO_CRED_EXTERNAL_PORT"] = str(self.mongo_no_cred_port)
        env_variables["MONGO_NO_CRED_INTERNAL_PORT"] = "27017"
        self.base_cmd.extend(
            ["--file", p.join(docker_compose_yml_dir, "docker_compose_mongo.yml")]
        )
        self.base_mongo_cmd = [
            "docker-compose",
            "--env-file",
            instance.env_file,
            "--project-name",
            self.project_name,
            "--file",
            p.join(docker_compose_yml_dir, "docker_compose_mongo.yml"),
        ]
        return self.base_mongo_cmd

    def setup_meili_cmd(self, instance, env_variables, docker_compose_yml_dir):
        self.with_meili = True
        env_variables["MEILI_HOST"] = self.meili_host
        env_variables["MEILI_EXTERNAL_PORT"] = str(self.meili_port)
        env_variables["MEILI_INTERNAL_PORT"] = "7700"

        env_variables["MEILI_SECURE_HOST"] = self.meili_secure_host
        env_variables["MEILI_SECURE_EXTERNAL_PORT"] = str(self.meili_secure_port)
        env_variables["MEILI_SECURE_INTERNAL_PORT"] = "7700"

        self.base_cmd.extend(
            ["--file", p.join(docker_compose_yml_dir, "docker_compose_meili.yml")]
        )
        self.base_meili_cmd = [
            "docker-compose",
            "--env-file",
            instance.env_file,
            "--project-name",
            self.project_name,
            "--file",
            p.join(docker_compose_yml_dir, "docker_compose_meili.yml"),
        ]
        return self.base_meili_cmd

    def setup_minio_cmd(self, instance, env_variables, docker_compose_yml_dir):
        self.with_minio = True
        cert_d = p.join(self.minio_dir, "certs")
        env_variables["MINIO_CERTS_DIR"] = cert_d
        env_variables["MINIO_PORT"] = str(self.minio_port)
        env_variables["SSL_CERT_FILE"] = p.join(self.base_dir, cert_d, "public.crt")

        self.base_cmd.extend(
            ["--file", p.join(docker_compose_yml_dir, "docker_compose_minio.yml")]
        )
        self.base_minio_cmd = [
            "docker-compose",
            "--env-file",
            instance.env_file,
            "--project-name",
            self.project_name,
            "--file",
            p.join(docker_compose_yml_dir, "docker_compose_minio.yml"),
        ]
        return self.base_minio_cmd

    def setup_azurite_cmd(self, instance, env_variables, docker_compose_yml_dir):
        self.with_azurite = True
        self.base_cmd.extend(
            ["--file", p.join(docker_compose_yml_dir, "docker_compose_azurite.yml")]
        )
        self.base_azurite_cmd = [
            "docker-compose",
            "--env-file",
            instance.env_file,
            "--project-name",
            self.project_name,
            "--file",
            p.join(docker_compose_yml_dir, "docker_compose_azurite.yml"),
        ]
        return self.base_azurite_cmd

    def setup_cassandra_cmd(self, instance, env_variables, docker_compose_yml_dir):
        self.with_cassandra = True
        env_variables["CASSANDRA_PORT"] = str(self.cassandra_port)
        self.base_cmd.extend(
            ["--file", p.join(docker_compose_yml_dir, "docker_compose_cassandra.yml")]
        )
        self.base_cassandra_cmd = [
            "docker-compose",
            "--env-file",
            instance.env_file,
            "--project-name",
            self.project_name,
            "--file",
            p.join(docker_compose_yml_dir, "docker_compose_cassandra.yml"),
        ]
        return self.base_cassandra_cmd

    def setup_jdbc_bridge_cmd(self, instance, env_variables, docker_compose_yml_dir):
        self.with_jdbc_bridge = True
        env_variables["JDBC_DRIVER_LOGS"] = self.jdbc_driver_logs_dir
        env_variables["JDBC_DRIVER_FS"] = "bind"
        self.base_cmd.extend(
            ["--file", p.join(docker_compose_yml_dir, "docker_compose_jdbc_bridge.yml")]
        )
        self.base_jdbc_bridge_cmd = [
            "docker-compose",
            "--env-file",
            instance.env_file,
            "--project-name",
            self.project_name,
            "--file",
            p.join(docker_compose_yml_dir, "docker_compose_jdbc_bridge.yml"),
        ]
        return self.base_jdbc_bridge_cmd

    def setup_nginx_cmd(self, instance, env_variables, docker_compose_yml_dir):
        self.with_nginx = True

        self.base_cmd.extend(
            ["--file", p.join(docker_compose_yml_dir, "docker_compose_nginx.yml")]
        )
        self.base_nginx_cmd = [
            "docker-compose",
            "--env-file",
            instance.env_file,
            "--project-name",
            self.project_name,
            "--file",
            p.join(docker_compose_yml_dir, "docker_compose_nginx.yml"),
        ]
        return self.base_nginx_cmd

    def setup_hive(self, instance, env_variables, docker_compose_yml_dir):
        self.with_hive = True
        self.base_cmd.extend(
            ["--file", p.join(docker_compose_yml_dir, "docker_compose_hive.yml")]
        )
        self.base_hive_cmd = [
            "docker-compose",
            "--env-file",
            instance.env_file,
            "--project-name",
            self.project_name,
            "--file",
            p.join(docker_compose_yml_dir, "docker_compose_hive.yml"),
        ]
        return self.base_hive_cmd

    def add_instance(
        self,
        name,
        base_config_dir=None,
        main_configs=None,
        user_configs=None,
        dictionaries=None,
        macros=None,
        with_zookeeper=False,
        with_zookeeper_secure=False,
        with_mysql_client=False,
        with_mysql=False,
        with_mysql8=False,
        with_mysql_cluster=False,
        with_kafka=False,
        with_kerberized_kafka=False,
        with_rabbitmq=False,
        with_nats=False,
        clickhouse_path_dir=None,
        with_odbc_drivers=False,
        with_postgres=False,
        with_postgres_cluster=False,
        with_hdfs=False,
        with_kerberized_hdfs=False,
        with_mongo=False,
        with_mongo_secure=False,
        with_meili=False,
        with_nginx=False,
        with_redis=False,
        with_minio=False,
        with_azurite=False,
        with_cassandra=False,
        with_jdbc_bridge=False,
        with_hive=False,
        hostname=None,
        env_variables=None,
        image="clickhouse/integration-test",
        tag=None,
        stay_alive=False,
        ipv4_address=None,
        ipv6_address=None,
        with_installed_binary=False,
        external_dirs=None,
        tmpfs=None,
        zookeeper_docker_compose_path=None,
        minio_certs_dir=None,
        use_keeper=True,
        main_config_name="config.xml",
        users_config_name="users.xml",
        copy_common_configs=True,
        config_root_name="clickhouse",
        extra_configs=[],
    ) -> "ClickHouseInstance":

        """Add an instance to the cluster.

        name - the name of the instance directory and the value of the 'instance' macro in ClickHouse.
        base_config_dir - a directory with config.xml and users.xml files which will be copied to /etc/clickhouse-server/ directory
        main_configs - a list of config files that will be added to config.d/ directory
        user_configs - a list of config files that will be added to users.d/ directory
        with_zookeeper - if True, add ZooKeeper configuration to configs and ZooKeeper instances to the cluster.
        with_zookeeper_secure - if True, add ZooKeeper Secure configuration to configs and ZooKeeper instances to the cluster.
        extra_configs - config files cannot put into config.d and users.d
        """

        if self.is_up:
            raise Exception("Can't add instance %s: cluster is already up!" % name)

        if name in self.instances:
            raise Exception(
                "Can't add instance `%s': there is already an instance with the same name!"
                % name
            )

        if tag is None:
            tag = self.docker_base_tag
        if not env_variables:
            env_variables = {}

        self.use_keeper = use_keeper

        # Code coverage files will be placed in database directory
        # (affect only WITH_COVERAGE=1 build)
        env_variables[
            "LLVM_PROFILE_FILE"
        ] = "/var/lib/clickhouse/server_%h_%p_%m.profraw"

        instance = ClickHouseInstance(
            cluster=self,
            base_path=self.base_dir,
            name=name,
            base_config_dir=base_config_dir
            if base_config_dir
            else self.base_config_dir,
            custom_main_configs=main_configs or [],
            custom_user_configs=user_configs or [],
            custom_dictionaries=dictionaries or [],
            macros=macros or {},
            with_zookeeper=with_zookeeper,
            zookeeper_config_path=self.zookeeper_config_path,
            with_mysql_client=with_mysql_client,
            with_mysql=with_mysql,
            with_mysql8=with_mysql8,
            with_mysql_cluster=with_mysql_cluster,
            with_kafka=with_kafka,
            with_kerberized_kafka=with_kerberized_kafka,
            with_rabbitmq=with_rabbitmq,
            with_nats=with_nats,
            with_nginx=with_nginx,
            with_kerberized_hdfs=with_kerberized_hdfs,
            with_mongo=with_mongo or with_mongo_secure,
            with_meili=with_meili,
            with_redis=with_redis,
            with_minio=with_minio,
            with_azurite=with_azurite,
            with_cassandra=with_cassandra,
            with_jdbc_bridge=with_jdbc_bridge,
            with_hive=with_hive,
            server_bin_path=self.server_bin_path,
            odbc_bridge_bin_path=self.odbc_bridge_bin_path,
            library_bridge_bin_path=self.library_bridge_bin_path,
            clickhouse_path_dir=clickhouse_path_dir,
            with_odbc_drivers=with_odbc_drivers,
            with_postgres=with_postgres,
            with_postgres_cluster=with_postgres_cluster,
            hostname=hostname,
            env_variables=env_variables,
            image=image,
            tag=tag,
            stay_alive=stay_alive,
            ipv4_address=ipv4_address,
            ipv6_address=ipv6_address,
            with_installed_binary=with_installed_binary,
            main_config_name=main_config_name,
            users_config_name=users_config_name,
            copy_common_configs=copy_common_configs,
            external_dirs=external_dirs,
            tmpfs=tmpfs or [],
            config_root_name=config_root_name,
            extra_configs=extra_configs,
        )

        docker_compose_yml_dir = get_docker_compose_path()

        self.instances[name] = instance
        if ipv4_address is not None or ipv6_address is not None:
            self.with_net_trics = True
            self.base_cmd.extend(
                ["--file", p.join(docker_compose_yml_dir, "docker_compose_net.yml")]
            )

        self.base_cmd.extend(["--file", instance.docker_compose_path])

        cmds = []
        if with_zookeeper_secure and not self.with_zookeeper_secure:
            cmds.append(
                self.setup_zookeeper_secure_cmd(
                    instance, env_variables, docker_compose_yml_dir
                )
            )

        if with_zookeeper and not self.with_zookeeper:
            if self.use_keeper:
                cmds.append(
                    self.setup_keeper_cmd(
                        instance, env_variables, docker_compose_yml_dir
                    )
                )
            else:
                cmds.append(
                    self.setup_zookeeper_cmd(
                        instance, env_variables, docker_compose_yml_dir
                    )
                )

        if with_mysql_client and not self.with_mysql_client:
            cmds.append(
                self.setup_mysql_client_cmd(
                    instance, env_variables, docker_compose_yml_dir
                )
            )

        if with_mysql and not self.with_mysql:
            cmds.append(
                self.setup_mysql_cmd(instance, env_variables, docker_compose_yml_dir)
            )

        if with_mysql8 and not self.with_mysql8:
            cmds.append(
                self.setup_mysql8_cmd(instance, env_variables, docker_compose_yml_dir)
            )

        if with_mysql_cluster and not self.with_mysql_cluster:
            cmds.append(
                self.setup_mysql_cluster_cmd(
                    instance, env_variables, docker_compose_yml_dir
                )
            )

        if with_postgres and not self.with_postgres:
            cmds.append(
                self.setup_postgres_cmd(instance, env_variables, docker_compose_yml_dir)
            )

        if with_postgres_cluster and not self.with_postgres_cluster:
            cmds.append(
                self.setup_postgres_cluster_cmd(
                    instance, env_variables, docker_compose_yml_dir
                )
            )

        if with_odbc_drivers and not self.with_odbc_drivers:
            self.with_odbc_drivers = True
            if not self.with_mysql:
                cmds.append(
                    self.setup_mysql_cmd(
                        instance, env_variables, docker_compose_yml_dir
                    )
                )

            if not self.with_postgres:
                cmds.append(
                    self.setup_postgres_cmd(
                        instance, env_variables, docker_compose_yml_dir
                    )
                )

        if with_kafka and not self.with_kafka:
            cmds.append(
                self.setup_kafka_cmd(instance, env_variables, docker_compose_yml_dir)
            )

        if with_kerberized_kafka and not self.with_kerberized_kafka:
            cmds.append(
                self.setup_kerberized_kafka_cmd(
                    instance, env_variables, docker_compose_yml_dir
                )
            )

        if with_rabbitmq and not self.with_rabbitmq:
            cmds.append(
                self.setup_rabbitmq_cmd(instance, env_variables, docker_compose_yml_dir)
            )

        if with_nats and not self.with_nats:
            cmds.append(
                self.setup_nats_cmd(instance, env_variables, docker_compose_yml_dir)
            )

        if with_nginx and not self.with_nginx:
            cmds.append(
                self.setup_nginx_cmd(instance, env_variables, docker_compose_yml_dir)
            )

        if with_hdfs and not self.with_hdfs:
            cmds.append(
                self.setup_hdfs_cmd(instance, env_variables, docker_compose_yml_dir)
            )

        if with_kerberized_hdfs and not self.with_kerberized_hdfs:
            cmds.append(
                self.setup_kerberized_hdfs_cmd(
                    instance, env_variables, docker_compose_yml_dir
                )
            )

        if (with_mongo or with_mongo_secure) and not (
            self.with_mongo or self.with_mongo_secure
        ):
            if with_mongo_secure:
                cmds.append(
                    self.setup_mongo_secure_cmd(
                        instance, env_variables, docker_compose_yml_dir
                    )
                )
            else:
                cmds.append(
                    self.setup_mongo_cmd(
                        instance, env_variables, docker_compose_yml_dir
                    )
                )

        if with_meili and not self.with_meili:
            cmds.append(
                self.setup_meili_cmd(instance, env_variables, docker_compose_yml_dir)
            )

        if self.with_net_trics:
            for cmd in cmds:
                cmd.extend(
                    ["--file", p.join(docker_compose_yml_dir, "docker_compose_net.yml")]
                )

        if with_redis and not self.with_redis:
            cmds.append(
                self.setup_redis_cmd(instance, env_variables, docker_compose_yml_dir)
            )

        if with_minio and not self.with_minio:
            cmds.append(
                self.setup_minio_cmd(instance, env_variables, docker_compose_yml_dir)
            )

        if with_azurite and not self.with_azurite:
            cmds.append(
                self.setup_azurite_cmd(instance, env_variables, docker_compose_yml_dir)
            )

        if minio_certs_dir is not None:
            if self.minio_certs_dir is None:
                self.minio_certs_dir = minio_certs_dir
            else:
                raise Exception("Overwriting minio certs dir")

        if with_cassandra and not self.with_cassandra:
            cmds.append(
                self.setup_cassandra_cmd(
                    instance, env_variables, docker_compose_yml_dir
                )
            )

        if with_jdbc_bridge and not self.with_jdbc_bridge:
            cmds.append(
                self.setup_jdbc_bridge_cmd(
                    instance, env_variables, docker_compose_yml_dir
                )
            )

        if with_hive:
            cmds.append(
                self.setup_hive(instance, env_variables, docker_compose_yml_dir)
            )

        logging.debug(
            "Cluster name:{} project_name:{}. Added instance name:{} tag:{} base_cmd:{} docker_compose_yml_dir:{}".format(
                self.name,
                self.project_name,
                name,
                tag,
                self.base_cmd,
                docker_compose_yml_dir,
            )
        )
        return instance

    def get_instance_docker_id(self, instance_name):
        # According to how docker-compose names containers.
        return self.project_name + "_" + instance_name + "_1"

    def _replace(self, path, what, to):
        with open(path, "r") as p:
            data = p.read()
        data = data.replace(what, to)
        with open(path, "w") as p:
            p.write(data)

    def restart_instance_with_ip_change(self, node, new_ip):
        if "::" in new_ip:
            if node.ipv6_address is None:
                raise Exception("You should specity ipv6_address in add_node method")
            self._replace(node.docker_compose_path, node.ipv6_address, new_ip)
            node.ipv6_address = new_ip
        else:
            if node.ipv4_address is None:
                raise Exception("You should specity ipv4_address in add_node method")
            self._replace(node.docker_compose_path, node.ipv4_address, new_ip)
            node.ipv4_address = new_ip
        run_and_check(self.base_cmd + ["stop", node.name])
        run_and_check(self.base_cmd + ["rm", "--force", "--stop", node.name])
        run_and_check(
            self.base_cmd + ["up", "--force-recreate", "--no-deps", "-d", node.name]
        )
        node.ip_address = self.get_instance_ip(node.name)
        node.client = Client(node.ip_address, command=self.client_bin_path)

        logging.info("Restart node with ip change")
        # In builds with sanitizer the server can take a long time to start
        node.wait_for_start(start_timeout=180.0, connection_timeout=600.0)  # seconds
        res = node.client.query("SELECT 30")
        logging.debug(f"Read '{res}'")
        assert "30\n" == res
        logging.info("Restarted")

        return node

    def restart_service(self, service_name):
        run_and_check(self.base_cmd + ["restart", service_name])

    def get_instance_ip(self, instance_name):
        logging.debug("get_instance_ip instance_name={}".format(instance_name))
        docker_id = self.get_instance_docker_id(instance_name)
        # for cont in self.docker_client.containers.list():
        # logging.debug("CONTAINERS LIST: ID={} NAME={} STATUS={}".format(cont.id, cont.name, cont.status))
        handle = self.docker_client.containers.get(docker_id)
        return list(handle.attrs["NetworkSettings"]["Networks"].values())[0][
            "IPAddress"
        ]

    def get_container_id(self, instance_name):
        return self.get_instance_docker_id(instance_name)
        # docker_id = self.get_instance_docker_id(instance_name)
        # handle = self.docker_client.containers.get(docker_id)
        # return handle.attrs['Id']

    def get_container_logs(self, instance_name):
        container_id = self.get_container_id(instance_name)
        return self.docker_client.api.logs(container_id).decode()

    def exec_in_container(
        self, container_id, cmd, detach=False, nothrow=False, use_cli=True, **kwargs
    ):
        if use_cli:
            logging.debug(
                f"run container_id:{container_id} detach:{detach} nothrow:{nothrow} cmd: {cmd}"
            )
            exec_cmd = ["docker", "exec"]
            if "user" in kwargs:
                exec_cmd += ["-u", kwargs["user"]]
            result = subprocess_check_call(
                exec_cmd + [container_id] + cmd, detach=detach, nothrow=nothrow
            )
            return result
        else:
            exec_id = self.docker_client.api.exec_create(container_id, cmd, **kwargs)
            output = self.docker_client.api.exec_start(exec_id, detach=detach)

            exit_code = self.docker_client.api.exec_inspect(exec_id)["ExitCode"]
            if exit_code:
                container_info = self.docker_client.api.inspect_container(container_id)
                image_id = container_info.get("Image")
                image_info = self.docker_client.api.inspect_image(image_id)
                logging.debug(("Command failed in container {}: ".format(container_id)))
                pprint.pprint(container_info)
                logging.debug("")
                logging.debug(
                    ("Container {} uses image {}: ".format(container_id, image_id))
                )
                pprint.pprint(image_info)
                logging.debug("")
                message = 'Cmd "{}" failed in container {}. Return code {}. Output: {}'.format(
                    " ".join(cmd), container_id, exit_code, output
                )
                if nothrow:
                    logging.debug(message)
                else:
                    raise Exception(message)
            if not detach:
                return output.decode()
            return output

    def copy_file_to_container(self, container_id, local_path, dest_path):
        with open(local_path, "r") as fdata:
            data = fdata.read()
            encodedBytes = base64.b64encode(data.encode("utf-8"))
            encodedStr = str(encodedBytes, "utf-8")
            self.exec_in_container(
                container_id,
                [
                    "bash",
                    "-c",
                    "echo {} | base64 --decode > {}".format(encodedStr, dest_path),
                ],
                user="root",
            )

    def wait_for_url(
        self, url="http://localhost:8123/ping", conn_timeout=2, interval=2, timeout=60
    ):
        if not url.startswith("http"):
            url = "http://" + url
        if interval <= 0:
            interval = 2
        if timeout <= 0:
            timeout = 60

        attempts = 1
        errors = []
        start = time.time()
        while time.time() - start < timeout:
            try:
                requests.get(
                    url, allow_redirects=True, timeout=conn_timeout, verify=False
                ).raise_for_status()
                logging.debug(
                    "{} is available after {} seconds".format(url, time.time() - start)
                )
                return
            except Exception as ex:
                logging.debug(
                    "{} Attempt {} failed, retrying in {} seconds".format(
                        ex, attempts, interval
                    )
                )
                attempts += 1
                errors += [str(ex)]
                time.sleep(interval)

        run_and_check(["docker", "ps", "--all"])
        logging.error("Can't connect to URL:{}".format(errors))
        raise Exception(
            "Cannot wait URL {}(interval={}, timeout={}, attempts={})".format(
                url, interval, timeout, attempts
            )
        )

    def wait_mysql_client_to_start(self, timeout=180):
        start = time.time()
        errors = []
        self.mysql_client_container = self.get_docker_handle(
            self.get_instance_docker_id(self.mysql_client_host)
        )

        while time.time() - start < timeout:
            try:
                info = self.mysql_client_container.client.api.inspect_container(
                    self.mysql_client_container.name
                )
                if info["State"]["Health"]["Status"] == "healthy":
                    logging.debug("Mysql Client Container Started")
                    return
                time.sleep(1)
            except Exception as ex:
                errors += [str(ex)]
                time.sleep(1)

        run_and_check(["docker", "ps", "--all"])
        logging.error("Can't connect to MySQL Client:{}".format(errors))
        raise Exception("Cannot wait MySQL Client container")

    def wait_mysql_to_start(self, timeout=180):
        self.mysql_ip = self.get_instance_ip("mysql57")
        start = time.time()
        errors = []
        while time.time() - start < timeout:
            try:
                conn = pymysql.connect(
                    user=mysql_user,
                    password=mysql_pass,
                    host=self.mysql_ip,
                    port=self.mysql_port,
                )
                conn.close()
                logging.debug("Mysql Started")
                return
            except Exception as ex:
                errors += [str(ex)]
                time.sleep(0.5)

        run_and_check(["docker-compose", "ps", "--services", "--all"])
        logging.error("Can't connect to MySQL:{}".format(errors))
        raise Exception("Cannot wait MySQL container")

    def wait_mysql8_to_start(self, timeout=180):
        self.mysql8_ip = self.get_instance_ip("mysql80")
        start = time.time()
        while time.time() - start < timeout:
            try:
                conn = pymysql.connect(
                    user=mysql8_user,
                    password=mysql8_pass,
                    host=self.mysql8_ip,
                    port=self.mysql8_port,
                )
                conn.close()
                logging.debug("Mysql 8 Started")
                return
            except Exception as ex:
                logging.debug("Can't connect to MySQL 8 " + str(ex))
                time.sleep(0.5)

        run_and_check(["docker-compose", "ps", "--services", "--all"])
        raise Exception("Cannot wait MySQL 8 container")

    def wait_mysql_cluster_to_start(self, timeout=180):
        self.mysql2_ip = self.get_instance_ip(self.mysql2_host)
        self.mysql3_ip = self.get_instance_ip(self.mysql3_host)
        self.mysql4_ip = self.get_instance_ip(self.mysql4_host)
        start = time.time()
        errors = []
        while time.time() - start < timeout:
            try:
                for ip in [self.mysql2_ip, self.mysql3_ip, self.mysql4_ip]:
                    conn = pymysql.connect(
                        user=mysql_user,
                        password=mysql_pass,
                        host=ip,
                        port=self.mysql_port,
                    )
                    conn.close()
                    logging.debug(f"Mysql Started {ip}")
                return
            except Exception as ex:
                errors += [str(ex)]
                time.sleep(0.5)

        run_and_check(["docker-compose", "ps", "--services", "--all"])
        logging.error("Can't connect to MySQL:{}".format(errors))
        raise Exception("Cannot wait MySQL container")

    def wait_postgres_to_start(self, timeout=260):
        self.postgres_ip = self.get_instance_ip(self.postgres_host)
        start = time.time()
        while time.time() - start < timeout:
            try:
                self.postgres_conn = psycopg2.connect(
                    host=self.postgres_ip,
                    port=self.postgres_port,
                    database=pg_db,
                    user=pg_user,
                    password=pg_pass,
                )
                self.postgres_conn.set_isolation_level(ISOLATION_LEVEL_AUTOCOMMIT)
                self.postgres_conn.autocommit = True
                logging.debug("Postgres Started")
                return
            except Exception as ex:
                logging.debug("Can't connect to Postgres " + str(ex))
                time.sleep(0.5)

        raise Exception("Cannot wait Postgres container")

    def wait_postgres_cluster_to_start(self, timeout=180):
        self.postgres2_ip = self.get_instance_ip(self.postgres2_host)
        self.postgres3_ip = self.get_instance_ip(self.postgres3_host)
        self.postgres4_ip = self.get_instance_ip(self.postgres4_host)
        start = time.time()
        while time.time() - start < timeout:
            try:
                self.postgres2_conn = psycopg2.connect(
                    host=self.postgres2_ip,
                    port=self.postgres_port,
                    database=pg_db,
                    user=pg_user,
                    password=pg_pass,
                )
                self.postgres2_conn.set_isolation_level(ISOLATION_LEVEL_AUTOCOMMIT)
                self.postgres2_conn.autocommit = True
                logging.debug("Postgres Cluster host 2 started")
                break
            except Exception as ex:
                logging.debug("Can't connect to Postgres host 2" + str(ex))
                time.sleep(0.5)
        while time.time() - start < timeout:
            try:
                self.postgres3_conn = psycopg2.connect(
                    host=self.postgres3_ip,
                    port=self.postgres_port,
                    database=pg_db,
                    user=pg_user,
                    password=pg_pass,
                )
                self.postgres3_conn.set_isolation_level(ISOLATION_LEVEL_AUTOCOMMIT)
                self.postgres3_conn.autocommit = True
                logging.debug("Postgres Cluster host 3 started")
                break
            except Exception as ex:
                logging.debug("Can't connect to Postgres host 3" + str(ex))
                time.sleep(0.5)
        while time.time() - start < timeout:
            try:
                self.postgres4_conn = psycopg2.connect(
                    host=self.postgres4_ip,
                    port=self.postgres_port,
                    database=pg_db,
                    user=pg_user,
                    password=pg_pass,
                )
                self.postgres4_conn.set_isolation_level(ISOLATION_LEVEL_AUTOCOMMIT)
                self.postgres4_conn.autocommit = True
                logging.debug("Postgres Cluster host 4 started")
                return
            except Exception as ex:
                logging.debug("Can't connect to Postgres host 4" + str(ex))
                time.sleep(0.5)

        raise Exception("Cannot wait Postgres container")

    def wait_rabbitmq_to_start(self, timeout=180, throw=True):
        self.rabbitmq_ip = self.get_instance_ip(self.rabbitmq_host)

        start = time.time()
        while time.time() - start < timeout:
            try:
                if check_rabbitmq_is_available(self.rabbitmq_docker_id):
                    logging.debug("RabbitMQ is available")
                    if enable_consistent_hash_plugin(self.rabbitmq_docker_id):
                        logging.debug("RabbitMQ consistent hash plugin is available")
                        return True
                time.sleep(0.5)
            except Exception as ex:
                logging.debug("Can't connect to RabbitMQ " + str(ex))
                time.sleep(0.5)

        if throw:
            raise Exception("Cannot wait RabbitMQ container")
        return False

    def wait_nats_is_available(self, nats_ip, max_retries=5):
        retries = 0
        while True:
            if asyncio.run(check_nats_is_available(nats_ip)):
                break
            else:
                retries += 1
                if retries > max_retries:
                    raise Exception("NATS is not available")
                logging.debug("Waiting for NATS to start up")
                time.sleep(1)

    def wait_nginx_to_start(self, timeout=60):
        self.nginx_ip = self.get_instance_ip(self.nginx_host)
        start = time.time()
        while time.time() - start < timeout:
            try:
                self.exec_in_container(
                    self.nginx_id,
                    ["curl", "-X", "PUT", "-d", "Test", "http://test.com/test.txt"],
                )
                res = self.exec_in_container(
                    self.nginx_id, ["curl", "-X", "GET", "http://test.com/test.txt"]
                )
                assert res == "Test"
                print("nginx static files server is available")
                return
            except Exception as ex:
                print("Can't connect to nginx: " + str(ex))
                time.sleep(0.5)

    def wait_zookeeper_secure_to_start(self, timeout=20):
        logging.debug("Wait ZooKeeper Secure to start")
        start = time.time()
        while time.time() - start < timeout:
            try:
                for instance in ["zoo1", "zoo2", "zoo3"]:
                    conn = self.get_kazoo_client(instance)
                    conn.get_children("/")
                    conn.stop()
                logging.debug("All instances of ZooKeeper Secure started")
                return
            except Exception as ex:
                logging.debug("Can't connect to ZooKeeper secure " + str(ex))
                time.sleep(0.5)

        raise Exception("Cannot wait ZooKeeper secure container")

    def wait_zookeeper_to_start(self, timeout=180):
        logging.debug("Wait ZooKeeper to start")
        start = time.time()
        while time.time() - start < timeout:
            try:
                for instance in ["zoo1", "zoo2", "zoo3"]:
                    conn = self.get_kazoo_client(instance)
                    conn.get_children("/")
                    conn.stop()
                logging.debug("All instances of ZooKeeper started")
                return
            except Exception as ex:
                logging.debug("Can't connect to ZooKeeper " + str(ex))
                time.sleep(0.5)

        raise Exception("Cannot wait ZooKeeper container")

    def make_hdfs_api(self, timeout=180, kerberized=False):
        if kerberized:
            keytab = p.abspath(
                p.join(self.instances["node1"].path, "secrets/clickhouse.keytab")
            )
            krb_conf = p.abspath(
                p.join(self.instances["node1"].path, "secrets/krb_long.conf")
            )
            self.hdfs_kerberized_ip = self.get_instance_ip(self.hdfs_kerberized_host)
            kdc_ip = self.get_instance_ip("hdfskerberos")

            self.hdfs_api = HDFSApi(
                user="root",
                timeout=timeout,
                kerberized=True,
                principal="root@TEST.CLICKHOUSE.TECH",
                keytab=keytab,
                krb_conf=krb_conf,
                host=self.hdfs_kerberized_host,
                protocol="http",
                proxy_port=self.hdfs_kerberized_name_port,
                data_port=self.hdfs_kerberized_data_port,
                hdfs_ip=self.hdfs_kerberized_ip,
                kdc_ip=kdc_ip,
            )
        else:
            self.hdfs_ip = self.get_instance_ip(self.hdfs_host)
            self.hdfs_api = HDFSApi(
                user="root",
                host=self.hdfs_host,
                data_port=self.hdfs_data_port,
                proxy_port=self.hdfs_name_port,
                hdfs_ip=self.hdfs_ip,
            )

    def wait_kafka_is_available(self, kafka_docker_id, kafka_port, max_retries=50):
        retries = 0
        while True:
            if check_kafka_is_available(kafka_docker_id, kafka_port):
                break
            else:
                retries += 1
                if retries > max_retries:
                    raise Exception("Kafka is not available")
                logging.debug("Waiting for Kafka to start up")
                time.sleep(1)

    def wait_hdfs_to_start(self, timeout=300, check_marker=False):
        start = time.time()
        while time.time() - start < timeout:
            try:
                self.hdfs_api.write_data("/somefilewithrandomname222", "1")
                logging.debug("Connected to HDFS and SafeMode disabled! ")
                if check_marker:
                    self.hdfs_api.read_data("/preparations_done_marker")

                return
            except Exception as ex:
                logging.exception(
                    "Can't connect to HDFS or preparations are not done yet " + str(ex)
                )
                time.sleep(1)

        raise Exception("Can't wait HDFS to start")

    def wait_mongo_to_start(self, timeout=30, secure=False):
        connection_str = "mongodb://{user}:{password}@{host}:{port}".format(
            host="localhost", port=self.mongo_port, user=mongo_user, password=mongo_pass
        )
        if secure:
            connection_str += "/?tls=true&tlsAllowInvalidCertificates=true"
        connection = pymongo.MongoClient(connection_str)
        start = time.time()
        while time.time() - start < timeout:
            try:
                connection.list_database_names()
                logging.debug(f"Connected to Mongo dbs: {connection.database_names()}")
                return
            except Exception as ex:
                logging.debug("Can't connect to Mongo " + str(ex))
                time.sleep(1)

    def wait_meili_to_start(self, timeout=30):
        connection_str = "http://{host}:{port}".format(
            host="localhost", port=self.meili_port
        )
        client = meilisearch.Client(connection_str)

        connection_str_secure = "http://{host}:{port}".format(
            host="localhost", port=self.meili_secure_port
        )
        client_secure = meilisearch.Client(connection_str_secure, "password")

        start = time.time()
        while time.time() - start < timeout:
            try:
                client.get_all_stats()
                client_secure.get_all_stats()
                logging.debug(
                    f"Connected to MeiliSearch dbs: {client.get_all_stats()}\n{client_secure.get_all_stats()}"
                )
                return
            except Exception as ex:
                logging.debug("Can't connect to MeiliSearch " + str(ex))
                time.sleep(1)

    def wait_minio_to_start(self, timeout=180, secure=False):
        self.minio_ip = self.get_instance_ip(self.minio_host)
        self.minio_redirect_ip = self.get_instance_ip(self.minio_redirect_host)

        os.environ["SSL_CERT_FILE"] = p.join(
            self.base_dir, self.minio_dir, "certs", "public.crt"
        )
        minio_client = Minio(
            f"{self.minio_ip}:{self.minio_port}",
            access_key=minio_access_key,
            secret_key=minio_secret_key,
            secure=secure,
            http_client=urllib3.PoolManager(cert_reqs="CERT_NONE"),
        )  # disable SSL check as we test ClickHouse and not Python library
        start = time.time()
        while time.time() - start < timeout:
            try:
                minio_client.list_buckets()

                logging.debug("Connected to Minio.")

                buckets = [self.minio_bucket, self.minio_bucket_2]

                for bucket in buckets:
                    if minio_client.bucket_exists(bucket):
                        delete_object_list = map(
                            lambda x: x.object_name,
                            minio_client.list_objects_v2(bucket, recursive=True),
                        )
                        errors = minio_client.remove_objects(bucket, delete_object_list)
                        for error in errors:
                            logging.error(f"Error occured when deleting object {error}")
                        minio_client.remove_bucket(bucket)
                    minio_client.make_bucket(bucket)
                    logging.debug("S3 bucket '%s' created", bucket)

                self.minio_client = minio_client
                return
            except Exception as ex:
                logging.debug("Can't connect to Minio: %s", str(ex))
                time.sleep(1)

        raise Exception("Can't wait Minio to start")

    def wait_azurite_to_start(self, timeout=180):
        from azure.storage.blob import BlobServiceClient

        connection_string = "DefaultEndpointsProtocol=http;AccountName=devstoreaccount1;AccountKey=Eby8vdM02xNOcqFlqUwJPLlmEtlCDXJ1OUzFT50uSRZ6IFsuFq2UVErCz4I6tq/K1SZFPTOtr/KBHBeksoGMGw==;BlobEndpoint=http://127.0.0.1:10000/devstoreaccount1;"
        time.sleep(1)
        start = time.time()
        while time.time() - start < timeout:
            try:
                blob_service_client = BlobServiceClient.from_connection_string(
                    connection_string
                )
                logging.debug(blob_service_client.get_account_information())
                self.blob_service_client = blob_service_client
                return
            except Exception as ex:
                logging.debug("Can't connect to Azurite: %s", str(ex))
                time.sleep(1)

        raise Exception("Can't wait Azurite to start")

    def wait_schema_registry_to_start(self, timeout=180):
        sr_client = CachedSchemaRegistryClient(
            {"url": "http://localhost:{}".format(self.schema_registry_port)}
        )
        start = time.time()
        while time.time() - start < timeout:
            try:
                sr_client._send_request(sr_client.url)
                logging.debug("Connected to SchemaRegistry")
                return sr_client
            except Exception as ex:
                logging.debug(("Can't connect to SchemaRegistry: %s", str(ex)))
                time.sleep(1)

        raise Exception("Can't wait Schema Registry to start")

    def wait_cassandra_to_start(self, timeout=180):
        self.cassandra_ip = self.get_instance_ip(self.cassandra_host)
        cass_client = cassandra.cluster.Cluster(
            [self.cassandra_ip],
            port=self.cassandra_port,
            load_balancing_policy=RoundRobinPolicy(),
        )
        start = time.time()
        while time.time() - start < timeout:
            try:
                logging.info(
                    f"Check Cassandra Online {self.cassandra_id} {self.cassandra_ip} {self.cassandra_port}"
                )
                check = self.exec_in_container(
                    self.cassandra_id,
                    [
                        "bash",
                        "-c",
                        f"/opt/cassandra/bin/cqlsh -u cassandra -p cassandra -e 'describe keyspaces' {self.cassandra_ip} {self.cassandra_port}",
                    ],
                    user="root",
                )
                logging.info("Cassandra Online")
                cass_client.connect()
                logging.info("Connected Clients to Cassandra")
                return
            except Exception as ex:
                logging.warning("Can't connect to Cassandra: %s", str(ex))
                time.sleep(1)

        raise Exception("Can't wait Cassandra to start")

    def start(self, destroy_dirs=True):
        pytest_xdist_logging_to_separate_files.setup()
        logging.info("Running tests in {}".format(self.base_path))

        logging.debug(
            "Cluster start called. is_up={}, destroy_dirs={}".format(
                self.is_up, destroy_dirs
            )
        )
        if self.is_up:
            return

        try:
            self.cleanup()
        except Exception as e:
            logging.warning("Cleanup failed:{e}")

        try:
            # clickhouse_pull_cmd = self.base_cmd + ['pull']
            # print(f"Pulling images for {self.base_cmd}")
            # retry_exception(10, 5, subprocess_check_call, Exception, clickhouse_pull_cmd)

            if destroy_dirs and p.exists(self.instances_dir):
                logging.debug(f"Removing instances dir {self.instances_dir}")
                shutil.rmtree(self.instances_dir)

            for instance in list(self.instances.values()):
                logging.debug(
                    (
                        "Setup directory for instance: {} destroy_dirs: {}".format(
                            instance.name, destroy_dirs
                        )
                    )
                )
                instance.create_dir(destroy_dir=destroy_dirs)

            _create_env_file(os.path.join(self.env_file), self.env_variables)
            self.docker_client = docker.DockerClient(
                base_url="unix:///var/run/docker.sock",
                version=self.docker_api_version,
                timeout=600,
            )

            common_opts = ["--verbose", "up", "-d"]

            images_pull_cmd = self.base_cmd + ["pull"]
            # sometimes dockerhub/proxy can be flaky
            for i in range(5):
                try:
                    run_and_check(images_pull_cmd)
                    break
                except Exception as ex:
                    if i == 4:
                        raise ex
                    logging.info("Got exception pulling images: %s", ex)
                    time.sleep(i * 3)

            if self.with_zookeeper_secure and self.base_zookeeper_cmd:
                logging.debug("Setup ZooKeeper Secure")
                logging.debug(
                    f"Creating internal ZooKeeper dirs: {self.zookeeper_dirs_to_create}"
                )
                for i in range(1, 3):
                    if os.path.exists(self.zookeeper_instance_dir_prefix + f"{i}"):
                        shutil.rmtree(self.zookeeper_instance_dir_prefix + f"{i}")
                for dir in self.zookeeper_dirs_to_create:
                    os.makedirs(dir)
                run_and_check(self.base_zookeeper_cmd + common_opts, env=self.env)
                self.up_called = True

                self.wait_zookeeper_secure_to_start()
                for command in self.pre_zookeeper_commands:
                    self.run_kazoo_commands_with_retries(command, repeats=5)

            if self.with_zookeeper and self.base_zookeeper_cmd:
                logging.debug("Setup ZooKeeper")
                logging.debug(
                    f"Creating internal ZooKeeper dirs: {self.zookeeper_dirs_to_create}"
                )
                if self.use_keeper:
                    for i in range(1, 4):
                        if os.path.exists(self.keeper_instance_dir_prefix + f"{i}"):
                            shutil.rmtree(self.keeper_instance_dir_prefix + f"{i}")
                else:
                    for i in range(1, 3):
                        if os.path.exists(self.zookeeper_instance_dir_prefix + f"{i}"):
                            shutil.rmtree(self.zookeeper_instance_dir_prefix + f"{i}")

                for dir in self.zookeeper_dirs_to_create:
                    os.makedirs(dir)

                if self.use_keeper:  # TODO: remove hardcoded paths from here
                    for i in range(1, 4):
                        shutil.copy(
                            os.path.join(HELPERS_DIR, f"keeper_config{i}.xml"),
                            os.path.join(
                                self.keeper_instance_dir_prefix + f"{i}", "config"
                            ),
                        )

                run_and_check(self.base_zookeeper_cmd + common_opts, env=self.env)
                self.up_called = True

                self.wait_zookeeper_to_start()
                for command in self.pre_zookeeper_commands:
                    self.run_kazoo_commands_with_retries(command, repeats=5)

            if self.with_mysql_client and self.base_mysql_client_cmd:
                logging.debug("Setup MySQL Client")
                subprocess_check_call(self.base_mysql_client_cmd + common_opts)
                self.wait_mysql_client_to_start()

            if self.with_mysql and self.base_mysql_cmd:
                logging.debug("Setup MySQL")
                if os.path.exists(self.mysql_dir):
                    shutil.rmtree(self.mysql_dir)
                os.makedirs(self.mysql_logs_dir)
                os.chmod(self.mysql_logs_dir, stat.S_IRWXU | stat.S_IRWXO)
                subprocess_check_call(self.base_mysql_cmd + common_opts)
                self.up_called = True
                self.wait_mysql_to_start()

            if self.with_mysql8 and self.base_mysql8_cmd:
                logging.debug("Setup MySQL 8")
                if os.path.exists(self.mysql8_dir):
                    shutil.rmtree(self.mysql8_dir)
                os.makedirs(self.mysql8_logs_dir)
                os.chmod(self.mysql8_logs_dir, stat.S_IRWXU | stat.S_IRWXO)
                subprocess_check_call(self.base_mysql8_cmd + common_opts)
                self.wait_mysql8_to_start()

            if self.with_mysql_cluster and self.base_mysql_cluster_cmd:
                print("Setup MySQL")
                if os.path.exists(self.mysql_cluster_dir):
                    shutil.rmtree(self.mysql_cluster_dir)
                os.makedirs(self.mysql_cluster_logs_dir)
                os.chmod(self.mysql_cluster_logs_dir, stat.S_IRWXU | stat.S_IRWXO)

                subprocess_check_call(self.base_mysql_cluster_cmd + common_opts)
                self.up_called = True
                self.wait_mysql_cluster_to_start()

            if self.with_postgres and self.base_postgres_cmd:
                logging.debug("Setup Postgres")
                if os.path.exists(self.postgres_dir):
                    shutil.rmtree(self.postgres_dir)
                os.makedirs(self.postgres_logs_dir)
                os.chmod(self.postgres_logs_dir, stat.S_IRWXU | stat.S_IRWXO)

                subprocess_check_call(self.base_postgres_cmd + common_opts)
                self.up_called = True
                self.wait_postgres_to_start()

            if self.with_postgres_cluster and self.base_postgres_cluster_cmd:
                print("Setup Postgres")
                os.makedirs(self.postgres2_logs_dir)
                os.chmod(self.postgres2_logs_dir, stat.S_IRWXU | stat.S_IRWXO)
                os.makedirs(self.postgres3_logs_dir)
                os.chmod(self.postgres3_logs_dir, stat.S_IRWXU | stat.S_IRWXO)
                os.makedirs(self.postgres4_logs_dir)
                os.chmod(self.postgres4_logs_dir, stat.S_IRWXU | stat.S_IRWXO)
                subprocess_check_call(self.base_postgres_cluster_cmd + common_opts)
                self.up_called = True
                self.wait_postgres_cluster_to_start()

            if self.with_kafka and self.base_kafka_cmd:
                logging.debug("Setup Kafka")
                subprocess_check_call(
                    self.base_kafka_cmd + common_opts + ["--renew-anon-volumes"]
                )
                self.up_called = True
                self.wait_kafka_is_available(self.kafka_docker_id, self.kafka_port)
                self.wait_schema_registry_to_start()

            if self.with_kerberized_kafka and self.base_kerberized_kafka_cmd:
                logging.debug("Setup kerberized kafka")
                run_and_check(
                    self.base_kerberized_kafka_cmd
                    + common_opts
                    + ["--renew-anon-volumes"]
                )
                self.up_called = True
                self.wait_kafka_is_available(
                    self.kerberized_kafka_docker_id, self.kerberized_kafka_port, 100
                )

            if self.with_rabbitmq and self.base_rabbitmq_cmd:
                logging.debug("Setup RabbitMQ")
                os.makedirs(self.rabbitmq_logs_dir)
                os.chmod(self.rabbitmq_logs_dir, stat.S_IRWXU | stat.S_IRWXO)

                for i in range(5):
                    subprocess_check_call(
                        self.base_rabbitmq_cmd + common_opts + ["--renew-anon-volumes"]
                    )
                    self.up_called = True
                    self.rabbitmq_docker_id = self.get_instance_docker_id("rabbitmq1")
                    logging.debug(f"RabbitMQ checking container try: {i}")
                    if self.wait_rabbitmq_to_start(throw=(i == 4)):
                        break

            if self.with_nats and self.base_nats_cmd:
                logging.debug("Setup NATS")
                subprocess_check_call(self.base_nats_cmd + common_opts)
                self.nats_docker_id = self.get_instance_docker_id("nats1")
                self.up_called = True
                self.nats_ip = self.get_instance_ip("nats1")
                self.wait_nats_is_available(self.nats_ip)

            if self.with_hdfs and self.base_hdfs_cmd:
                logging.debug("Setup HDFS")
                os.makedirs(self.hdfs_logs_dir)
                os.chmod(self.hdfs_logs_dir, stat.S_IRWXU | stat.S_IRWXO)
                subprocess_check_call(self.base_hdfs_cmd + common_opts)
                self.up_called = True
                self.make_hdfs_api()
                self.wait_hdfs_to_start()

            if self.with_kerberized_hdfs and self.base_kerberized_hdfs_cmd:
                logging.debug("Setup kerberized HDFS")
                os.makedirs(self.hdfs_kerberized_logs_dir)
                os.chmod(self.hdfs_kerberized_logs_dir, stat.S_IRWXU | stat.S_IRWXO)
                run_and_check(self.base_kerberized_hdfs_cmd + common_opts)
                self.up_called = True
                self.make_hdfs_api(kerberized=True)
                self.wait_hdfs_to_start(check_marker=True)

            if self.with_nginx and self.base_nginx_cmd:
                logging.debug("Setup nginx")
                subprocess_check_call(
                    self.base_nginx_cmd + common_opts + ["--renew-anon-volumes"]
                )
                self.up_called = True
                self.nginx_docker_id = self.get_instance_docker_id("nginx")
                self.wait_nginx_to_start()

            if self.with_mongo and self.base_mongo_cmd:
                logging.debug("Setup Mongo")
                run_and_check(self.base_mongo_cmd + common_opts)
                self.up_called = True
                self.wait_mongo_to_start(30, secure=self.with_mongo_secure)

            if self.with_meili and self.base_meili_cmd:
                logging.debug("Setup MeiliSearch")
                run_and_check(self.base_meili_cmd + common_opts)
                self.up_called = True
                self.wait_meili_to_start()

            if self.with_redis and self.base_redis_cmd:
                logging.debug("Setup Redis")
                subprocess_check_call(self.base_redis_cmd + common_opts)
                self.up_called = True
                time.sleep(10)

            if self.with_hive and self.base_hive_cmd:
                logging.debug("Setup hive")
                subprocess_check_call(self.base_hive_cmd + common_opts)
                self.up_called = True
                time.sleep(30)

            if self.with_minio and self.base_minio_cmd:
                # Copy minio certificates to minio/certs
                os.mkdir(self.minio_dir)
                if self.minio_certs_dir is None:
                    os.mkdir(os.path.join(self.minio_dir, "certs"))
                else:
                    shutil.copytree(
                        os.path.join(self.base_dir, self.minio_certs_dir),
                        os.path.join(self.minio_dir, "certs"),
                    )

                minio_start_cmd = self.base_minio_cmd + common_opts

                logging.info(
                    "Trying to create Minio instance by command %s",
                    " ".join(map(str, minio_start_cmd)),
                )
                run_and_check(minio_start_cmd)
                self.up_called = True
                logging.info("Trying to connect to Minio...")
                self.wait_minio_to_start(secure=self.minio_certs_dir is not None)

            if self.with_azurite and self.base_azurite_cmd:
                azurite_start_cmd = self.base_azurite_cmd + common_opts
                logging.info(
                    "Trying to create Azurite instance by command %s",
                    " ".join(map(str, azurite_start_cmd)),
                )
                run_and_check(azurite_start_cmd)
                self.up_called = True
                logging.info("Trying to connect to Azurite")
                self.wait_azurite_to_start()

            if self.with_cassandra and self.base_cassandra_cmd:
                subprocess_check_call(self.base_cassandra_cmd + ["up", "-d"])
                self.up_called = True
                self.wait_cassandra_to_start()

            if self.with_jdbc_bridge and self.base_jdbc_bridge_cmd:
                os.makedirs(self.jdbc_driver_logs_dir)
                os.chmod(self.jdbc_driver_logs_dir, stat.S_IRWXU | stat.S_IRWXO)

                subprocess_check_call(self.base_jdbc_bridge_cmd + ["up", "-d"])
                self.up_called = True
                self.jdbc_bridge_ip = self.get_instance_ip(self.jdbc_bridge_host)
                self.wait_for_url(
                    f"http://{self.jdbc_bridge_ip}:{self.jdbc_bridge_port}/ping"
                )

            clickhouse_start_cmd = self.base_cmd + ["up", "-d", "--no-recreate"]
            logging.debug(
                (
                    "Trying to create ClickHouse instance by command %s",
                    " ".join(map(str, clickhouse_start_cmd)),
                )
            )
            self.up_called = True
            run_and_check(clickhouse_start_cmd)
            logging.debug("ClickHouse instance created")

            start_timeout = 300.0  # seconds
            for instance in self.instances.values():
                instance.docker_client = self.docker_client
                instance.ip_address = self.get_instance_ip(instance.name)

                logging.debug(
                    f"Waiting for ClickHouse start in {instance.name}, ip: {instance.ip_address}..."
                )
                instance.wait_for_start(start_timeout)
                logging.debug(f"ClickHouse {instance.name} started")

                instance.client = Client(
                    instance.ip_address, command=self.client_bin_path
                )

            self.is_up = True

        except BaseException as e:
            logging.debug("Failed to start cluster: ")
            logging.debug(str(e))
            logging.debug(traceback.print_exc())
            self.shutdown()
            raise

    def shutdown(self, kill=True, ignore_fatal=True):
        sanitizer_assert_instance = None
        fatal_log = None

        if self.up_called:
            with open(self.docker_logs_path, "w+") as f:
                try:
                    subprocess.check_call(  # STYLE_CHECK_ALLOW_SUBPROCESS_CHECK_CALL
                        self.base_cmd + ["logs"], stdout=f
                    )
                except Exception as e:
                    logging.debug("Unable to get logs from docker.")
                f.seek(0)
                for line in f:
                    if SANITIZER_SIGN in line:
                        sanitizer_assert_instance = line.split("|")[0].strip()
                        break

            if kill:
                try:
                    run_and_check(self.base_cmd + ["stop", "--timeout", "20"])
                except Exception as e:
                    logging.debug(
                        "Kill command failed during shutdown. {}".format(repr(e))
                    )
                    logging.debug("Trying to kill forcefully")
                    run_and_check(self.base_cmd + ["kill"])

            # Check server logs for Fatal messages and sanitizer failures.
            # NOTE: we cannot do this via docker since in case of Fatal message container may already die.
            for name, instance in self.instances.items():
                if instance.contains_in_log(SANITIZER_SIGN, from_host=True):
                    sanitizer_assert_instance = instance.grep_in_log(
                        SANITIZER_SIGN, from_host=True, filename="stderr.log"
                    )
                    logging.error(
                        "Sanitizer in instance %s log %s",
                        name,
                        sanitizer_assert_instance,
                    )

                if not ignore_fatal and instance.contains_in_log(
                    "Fatal", from_host=True
                ):
                    fatal_log = instance.grep_in_log("Fatal", from_host=True)
                    if "Child process was terminated by signal 9 (KILL)" in fatal_log:
                        fatal_log = None
                        continue
                    logging.error("Crash in instance %s fatal log %s", name, fatal_log)

            try:
                subprocess_check_call(self.base_cmd + ["down", "--volumes"])
            except Exception as e:
                logging.debug(
                    "Down + remove orphans failed during shutdown. {}".format(repr(e))
                )
        else:
            logging.warning(
                "docker-compose up was not called. Trying to export docker.log for running containers"
            )

        self.cleanup()

        self.is_up = False

        self.docker_client = None

        for instance in list(self.instances.values()):
            instance.docker_client = None
            instance.ip_address = None
            instance.client = None

        if sanitizer_assert_instance is not None:
            raise Exception(
                "Sanitizer assert found in {} for instance {}".format(
                    self.docker_logs_path, sanitizer_assert_instance
                )
            )
        if fatal_log is not None:
            raise Exception("Fatal messages found: {}".format(fatal_log))

    def pause_container(self, instance_name):
        subprocess_check_call(self.base_cmd + ["pause", instance_name])

    #    subprocess_check_call(self.base_cmd + ['kill', '-s SIGSTOP', instance_name])

    def unpause_container(self, instance_name):
        subprocess_check_call(self.base_cmd + ["unpause", instance_name])

    #    subprocess_check_call(self.base_cmd + ['kill', '-s SIGCONT', instance_name])

    def open_bash_shell(self, instance_name):
        os.system(" ".join(self.base_cmd + ["exec", instance_name, "/bin/bash"]))

    def get_kazoo_client(self, zoo_instance_name):
        use_ssl = False
        if self.with_zookeeper_secure:
            port = self.zookeeper_secure_port
            use_ssl = True
        elif self.with_zookeeper:
            port = self.zookeeper_port
        else:
            raise Exception("Cluster has no ZooKeeper")

        ip = self.get_instance_ip(zoo_instance_name)
        logging.debug(
            f"get_kazoo_client: {zoo_instance_name}, ip:{ip}, port:{port}, use_ssl:{use_ssl}"
        )
        zk = KazooClient(
            hosts=f"{ip}:{port}",
            use_ssl=use_ssl,
            verify_certs=False,
            certfile=self.zookeeper_certfile,
            keyfile=self.zookeeper_keyfile,
        )
        zk.start()
        return zk

    def run_kazoo_commands_with_retries(
        self, kazoo_callback, zoo_instance_name="zoo1", repeats=1, sleep_for=1
    ):
        zk = self.get_kazoo_client(zoo_instance_name)
        logging.debug(
            f"run_kazoo_commands_with_retries: {zoo_instance_name}, {kazoo_callback}"
        )
        for i in range(repeats - 1):
            try:
                kazoo_callback(zk)
                return
            except KazooException as e:
                logging.debug(repr(e))
                time.sleep(sleep_for)
        kazoo_callback(zk)
        zk.stop()

    def add_zookeeper_startup_command(self, command):
        self.pre_zookeeper_commands.append(command)

    def stop_zookeeper_nodes(self, zk_nodes):
        for n in zk_nodes:
            logging.info("Stopping zookeeper node: %s", n)
            subprocess_check_call(self.base_zookeeper_cmd + ["stop", n])

    def start_zookeeper_nodes(self, zk_nodes):
        for n in zk_nodes:
            logging.info("Starting zookeeper node: %s", n)
            subprocess_check_call(self.base_zookeeper_cmd + ["start", n])


CLICKHOUSE_START_COMMAND = (
    "clickhouse server --config-file=/etc/clickhouse-server/{main_config_file}"
    " --log-file=/var/log/clickhouse-server/clickhouse-server.log "
    " --errorlog-file=/var/log/clickhouse-server/clickhouse-server.err.log"
)

CLICKHOUSE_STAY_ALIVE_COMMAND = "bash -c \"trap 'pkill tail' INT TERM; {} --daemon; coproc tail -f /dev/null; wait $$!\"".format(
    CLICKHOUSE_START_COMMAND
)

# /run/xtables.lock passed inside for correct iptables --wait
DOCKER_COMPOSE_TEMPLATE = """
version: '2.3'
services:
    {name}:
        image: {image}:{tag}
        hostname: {hostname}
        volumes:
            - {instance_config_dir}:/etc/clickhouse-server/
            - {db_dir}:/var/lib/clickhouse/
            - {logs_dir}:/var/log/clickhouse-server/
            - /etc/passwd:/etc/passwd:ro
            - /run/xtables.lock:/run/xtables.lock:ro
            {binary_volume}
            {odbc_bridge_volume}
            {library_bridge_volume}
            {external_dirs_volumes}
            {odbc_ini_path}
            {keytab_path}
            {krb5_conf}
        entrypoint: {entrypoint_cmd}
        tmpfs: {tmpfs}
        cap_add:
            - SYS_PTRACE
            - NET_ADMIN
            - IPC_LOCK
            - SYS_NICE
        depends_on: {depends_on}
        user: '{user}'
        env_file:
            - {env_file}
        security_opt:
            - label:disable
        dns_opt:
            - attempts:2
            - timeout:1
            - inet6
            - rotate
        {networks}
            {app_net}
                {ipv4_address}
                {ipv6_address}
                {net_aliases}
                    {net_alias1}
"""


class ClickHouseInstance:
    def __init__(
        self,
        cluster,
        base_path,
        name,
        base_config_dir,
        custom_main_configs,
        custom_user_configs,
        custom_dictionaries,
        macros,
        with_zookeeper,
        zookeeper_config_path,
        with_mysql_client,
        with_mysql,
        with_mysql8,
        with_mysql_cluster,
        with_kafka,
        with_kerberized_kafka,
        with_rabbitmq,
        with_nats,
        with_nginx,
        with_kerberized_hdfs,
        with_mongo,
        with_meili,
        with_redis,
        with_minio,
        with_azurite,
        with_jdbc_bridge,
        with_hive,
        with_cassandra,
        server_bin_path,
        odbc_bridge_bin_path,
        library_bridge_bin_path,
        clickhouse_path_dir,
        with_odbc_drivers,
        with_postgres,
        with_postgres_cluster,
        clickhouse_start_command=CLICKHOUSE_START_COMMAND,
        main_config_name="config.xml",
        users_config_name="users.xml",
        copy_common_configs=True,
        hostname=None,
        env_variables=None,
        image="clickhouse/integration-test",
        tag="latest",
        stay_alive=False,
        ipv4_address=None,
        ipv6_address=None,
        with_installed_binary=False,
        external_dirs=None,
        tmpfs=None,
        config_root_name="clickhouse",
        extra_configs=[],
    ):

        self.name = name
        self.base_cmd = cluster.base_cmd
        self.docker_id = cluster.get_instance_docker_id(self.name)
        self.cluster = cluster
        self.hostname = hostname if hostname is not None else self.name

        self.external_dirs = external_dirs
        self.tmpfs = tmpfs or []
        self.base_config_dir = (
            p.abspath(p.join(base_path, base_config_dir)) if base_config_dir else None
        )
        self.custom_main_config_paths = [
            p.abspath(p.join(base_path, c)) for c in custom_main_configs
        ]
        self.custom_user_config_paths = [
            p.abspath(p.join(base_path, c)) for c in custom_user_configs
        ]
        self.custom_dictionaries_paths = [
            p.abspath(p.join(base_path, c)) for c in custom_dictionaries
        ]
        self.custom_extra_config_paths = [
            p.abspath(p.join(base_path, c)) for c in extra_configs
        ]
        self.clickhouse_path_dir = (
            p.abspath(p.join(base_path, clickhouse_path_dir))
            if clickhouse_path_dir
            else None
        )
        self.kerberos_secrets_dir = p.abspath(p.join(base_path, "secrets"))
        self.macros = macros if macros is not None else {}
        self.with_zookeeper = with_zookeeper
        self.zookeeper_config_path = zookeeper_config_path

        self.server_bin_path = server_bin_path
        self.odbc_bridge_bin_path = odbc_bridge_bin_path
        self.library_bridge_bin_path = library_bridge_bin_path

        self.with_mysql_client = with_mysql_client
        self.with_mysql = with_mysql
        self.with_mysql8 = with_mysql8
        self.with_mysql_cluster = with_mysql_cluster
        self.with_postgres = with_postgres
        self.with_postgres_cluster = with_postgres_cluster
        self.with_kafka = with_kafka
        self.with_kerberized_kafka = with_kerberized_kafka
        self.with_rabbitmq = with_rabbitmq
        self.with_nats = with_nats
        self.with_nginx = with_nginx
        self.with_kerberized_hdfs = with_kerberized_hdfs
        self.with_mongo = with_mongo
        self.with_meili = with_meili
        self.with_redis = with_redis
        self.with_minio = with_minio
        self.with_azurite = with_azurite
        self.with_cassandra = with_cassandra
        self.with_jdbc_bridge = with_jdbc_bridge
        self.with_hive = with_hive

        self.main_config_name = main_config_name
        self.users_config_name = users_config_name
        self.copy_common_configs = copy_common_configs

        self.clickhouse_start_command = clickhouse_start_command.replace(
            "{main_config_file}", self.main_config_name
        )

        self.path = p.join(self.cluster.instances_dir, name)
        self.docker_compose_path = p.join(self.path, "docker-compose.yml")
        self.env_variables = env_variables or {}
        self.env_file = self.cluster.env_file
        if with_odbc_drivers:
            self.odbc_ini_path = self.path + "/odbc.ini:/etc/odbc.ini"
            self.with_mysql = True
        else:
            self.odbc_ini_path = ""

        if with_kerberized_kafka or with_kerberized_hdfs:
            self.keytab_path = (
                "- "
                + os.path.dirname(self.docker_compose_path)
                + "/secrets:/tmp/keytab"
            )
            self.krb5_conf = (
                "- "
                + os.path.dirname(self.docker_compose_path)
                + "/secrets/krb.conf:/etc/krb5.conf:ro"
            )
        else:
            self.keytab_path = ""
            self.krb5_conf = ""

        self.docker_client = None
        self.ip_address = None
        self.client = None
        self.image = image
        self.tag = tag
        self.stay_alive = stay_alive
        self.ipv4_address = ipv4_address
        self.ipv6_address = ipv6_address
        self.with_installed_binary = with_installed_binary
        self.is_up = False
        self.config_root_name = config_root_name

    def is_built_with_sanitizer(self, sanitizer_name=""):
        build_opts = self.query(
            "SELECT value FROM system.build_options WHERE name = 'CXX_FLAGS'"
        )
        return "-fsanitize={}".format(sanitizer_name) in build_opts

    def is_debug_build(self):
        build_opts = self.query(
            "SELECT value FROM system.build_options WHERE name = 'CXX_FLAGS'"
        )
        return "NDEBUG" not in build_opts

    def is_built_with_thread_sanitizer(self):
        return self.is_built_with_sanitizer("thread")

    def is_built_with_address_sanitizer(self):
        return self.is_built_with_sanitizer("address")

    def is_built_with_memory_sanitizer(self):
        return self.is_built_with_sanitizer("memory")

    # Connects to the instance via clickhouse-client, sends a query (1st argument) and returns the answer
    def query(
        self,
        sql,
        stdin=None,
        timeout=None,
        settings=None,
        user=None,
        password=None,
        database=None,
        host=None,
        ignore_error=False,
        query_id=None,
    ):
        logging.debug("Executing query %s on %s", sql, self.name)
        return self.client.query(
            sql,
            stdin=stdin,
            timeout=timeout,
            settings=settings,
            user=user,
            password=password,
            database=database,
            ignore_error=ignore_error,
            query_id=query_id,
            host=host,
        )

    def query_with_retry(
        self,
        sql,
        stdin=None,
        timeout=None,
        settings=None,
        user=None,
        password=None,
        database=None,
        host=None,
        ignore_error=False,
        retry_count=20,
        sleep_time=0.5,
        check_callback=lambda x: True,
    ):
        logging.debug(f"Executing query {sql} on {self.name}")
        result = None
        for i in range(retry_count):
            try:
                result = self.query(
                    sql,
                    stdin=stdin,
                    timeout=timeout,
                    settings=settings,
                    user=user,
                    password=password,
                    database=database,
                    host=host,
                    ignore_error=ignore_error,
                )
                if check_callback(result):
                    return result
                time.sleep(sleep_time)
            except Exception as ex:
                logging.debug("Retry {} got exception {}".format(i + 1, ex))
                time.sleep(sleep_time)

        if result is not None:
            return result
        raise Exception("Can't execute query {}".format(sql))

    # As query() but doesn't wait response and returns response handler
    def get_query_request(self, sql, *args, **kwargs):
        logging.debug(f"Executing query {sql} on {self.name}")
        return self.client.get_query_request(sql, *args, **kwargs)

    # Connects to the instance via clickhouse-client, sends a query (1st argument), expects an error and return its code
    def query_and_get_error(
        self,
        sql,
        stdin=None,
        timeout=None,
        settings=None,
        user=None,
        password=None,
        database=None,
    ):
        logging.debug(f"Executing query {sql} on {self.name}")
        return self.client.query_and_get_error(
            sql,
            stdin=stdin,
            timeout=timeout,
            settings=settings,
            user=user,
            password=password,
            database=database,
        )

    # The same as query_and_get_error but ignores successful query.
    def query_and_get_answer_with_error(
        self,
        sql,
        stdin=None,
        timeout=None,
        settings=None,
        user=None,
        password=None,
        database=None,
    ):
        logging.debug(f"Executing query {sql} on {self.name}")
        return self.client.query_and_get_answer_with_error(
            sql,
            stdin=stdin,
            timeout=timeout,
            settings=settings,
            user=user,
            password=password,
            database=database,
        )

    # Connects to the instance via HTTP interface, sends a query and returns the answer
    def http_query(
        self,
        sql,
        data=None,
        method=None,
        params=None,
        user=None,
        password=None,
        expect_fail_and_get_error=False,
        port=8123,
        timeout=None,
        retry_strategy=None,
    ):
        logging.debug(f"Executing query {sql} on {self.name} via HTTP interface")
        if params is None:
            params = {}
        else:
            params = params.copy()

        if sql is not None:
            params["query"] = sql

        auth = None
        if user and password:
            auth = requests.auth.HTTPBasicAuth(user, password)
        elif user:
            auth = requests.auth.HTTPBasicAuth(user, "")
        url = f"http://{self.ip_address}:{port}/?" + urllib.parse.urlencode(params)

        if retry_strategy is None:
            requester = requests
        else:
            adapter = requests.adapters.HTTPAdapter(max_retries=retry_strategy)
            requester = requests.Session()
            requester.mount("https://", adapter)
            requester.mount("http://", adapter)

        if method is None:
            method = "POST" if data else "GET"

        r = requester.request(method, url, data=data, auth=auth, timeout=timeout)

        def http_code_and_message():
            code = r.status_code
            return str(code) + " " + http.client.responses[code] + ": " + r.text

        if expect_fail_and_get_error:
            if r.ok:
                raise Exception(
                    "ClickHouse HTTP server is expected to fail, but succeeded: "
                    + r.text
                )
            return http_code_and_message()
        else:
            if not r.ok:
                raise Exception(
                    "ClickHouse HTTP server returned " + http_code_and_message()
                )
            return r.text

    # Connects to the instance via HTTP interface, sends a query and returns the answer
    def http_request(self, url, method="GET", params=None, data=None, headers=None):
        logging.debug(f"Sending HTTP request {url} to {self.name}")
        url = "http://" + self.ip_address + ":8123/" + url
        return requests.request(
            method=method, url=url, params=params, data=data, headers=headers
        )

    # Connects to the instance via HTTP interface, sends a query, expects an error and return the error message
    def http_query_and_get_error(
        self, sql, data=None, params=None, user=None, password=None
    ):
        logging.debug(f"Executing query {sql} on {self.name} via HTTP interface")
        return self.http_query(
            sql=sql,
            data=data,
            params=params,
            user=user,
            password=password,
            expect_fail_and_get_error=True,
        )

    def stop_clickhouse(self, stop_wait_sec=30, kill=False):
        if not self.stay_alive:
            raise Exception(
                "clickhouse can be stopped only with stay_alive=True instance"
            )
        try:
            ps_clickhouse = self.exec_in_container(
                ["bash", "-c", "ps -C clickhouse"], nothrow=True, user="root"
            )
            if ps_clickhouse == "  PID TTY      STAT   TIME COMMAND":
                logging.warning("ClickHouse process already stopped")
                return

            self.exec_in_container(
                ["bash", "-c", "pkill {} clickhouse".format("-9" if kill else "")],
                user="root",
            )

            start_time = time.time()
            stopped = False
            while time.time() <= start_time + stop_wait_sec:
                pid = self.get_process_pid("clickhouse")
                if pid is None:
                    stopped = True
                    break
                else:
                    time.sleep(1)

            if not stopped:
                pid = self.get_process_pid("clickhouse")
                if pid is not None:
                    logging.warning(
                        f"Force kill clickhouse in stop_clickhouse. ps:{pid}"
                    )
                    self.exec_in_container(
                        [
                            "bash",
                            "-c",
                            f"gdb -batch -ex 'thread apply all bt full' -p {pid} > {os.path.join(self.path, 'logs/stdout.log')}",
                        ],
                        user="root",
                    )
                    self.stop_clickhouse(kill=True)
                else:
                    ps_all = self.exec_in_container(
                        ["bash", "-c", "ps aux"], nothrow=True, user="root"
                    )
                    logging.warning(
                        f"We want force stop clickhouse, but no clickhouse-server is running\n{ps_all}"
                    )
                    return
        except Exception as e:
            logging.warning(f"Stop ClickHouse raised an error {e}")

    def start_clickhouse(self, start_wait_sec=60):
        if not self.stay_alive:
            raise Exception(
                "ClickHouse can be started again only with stay_alive=True instance"
            )
        start_time = time.time()
        time_to_sleep = 0.5

        while start_time + start_wait_sec >= time.time():
            # sometimes after SIGKILL (hard reset) server may refuse to start for some time
            # for different reasons.
            pid = self.get_process_pid("clickhouse")
            if pid is None:
                logging.debug("No clickhouse process running. Start new one.")
                self.exec_in_container(
                    ["bash", "-c", "{} --daemon".format(self.clickhouse_start_command)],
                    user=str(os.getuid()),
                )
                time.sleep(1)
                continue
            else:
                logging.debug("Clickhouse process running.")
                try:
                    self.wait_start(start_wait_sec + start_time - time.time())
                    return
                except Exception as e:
                    logging.warning(
                        f"Current start attempt failed. Will kill {pid} just in case."
                    )
                    self.exec_in_container(
                        ["bash", "-c", f"kill -9 {pid}"], user="root", nothrow=True
                    )
                    time.sleep(time_to_sleep)

        raise Exception("Cannot start ClickHouse, see additional info in logs")

    def wait_start(self, start_wait_sec):
        start_time = time.time()
        last_err = None
        while True:
            try:
                pid = self.get_process_pid("clickhouse")
                if pid is None:
                    raise Exception("ClickHouse server is not running. Check logs.")
                exec_query_with_retry(self, "select 20", retry_count=10, silent=True)
                return
            except QueryRuntimeException as err:
                last_err = err
                pid = self.get_process_pid("clickhouse")
                if pid is not None:
                    logging.warning(f"ERROR {err}")
                else:
                    raise Exception("ClickHouse server is not running. Check logs.")
            if time.time() > start_time + start_wait_sec:
                break
        logging.error(
            f"No time left to start. But process is still running. Will dump threads."
        )
        ps_clickhouse = self.exec_in_container(
            ["bash", "-c", "ps -C clickhouse"], nothrow=True, user="root"
        )
        logging.info(f"PS RESULT:\n{ps_clickhouse}")
        pid = self.get_process_pid("clickhouse")
        if pid is not None:
            self.exec_in_container(
                ["bash", "-c", f"gdb -batch -ex 'thread apply all bt full' -p {pid}"],
                user="root",
            )
        if last_err is not None:
            raise last_err

    def restart_clickhouse(self, stop_start_wait_sec=60, kill=False):
        self.stop_clickhouse(stop_start_wait_sec, kill)
        self.start_clickhouse(stop_start_wait_sec)

    def exec_in_container(self, cmd, detach=False, nothrow=False, **kwargs):
        return self.cluster.exec_in_container(
            self.docker_id, cmd, detach, nothrow, **kwargs
        )

    def rotate_logs(self):
        self.exec_in_container(
            ["bash", "-c", f"kill -HUP {self.get_process_pid('clickhouse server')}"],
            user="root",
        )

    def contains_in_log(
        self, substring, from_host=False, filename="clickhouse-server.log"
    ):
        if from_host:
            # We check fist file exists but want to look for all rotated logs as well
            result = subprocess_check_call(
                [
                    "bash",
                    "-c",
                    f'[ -f {self.logs_dir}/{filename} ] && zgrep -aH "{substring}" {self.logs_dir}/{filename}* || true',
                ]
            )
        else:
            result = self.exec_in_container(
                [
                    "bash",
                    "-c",
                    f'[ -f /var/log/clickhouse-server/{filename} ] && zgrep -aH "{substring}" /var/log/clickhouse-server/{filename} || true',
                ]
            )
        return len(result) > 0

    def grep_in_log(self, substring, from_host=False, filename="clickhouse-server.log"):
        logging.debug(f"grep in log called %s", substring)
        if from_host:
            # We check fist file exists but want to look for all rotated logs as well
            result = subprocess_check_call(
                [
                    "bash",
                    "-c",
                    f'[ -f {self.logs_dir}/{filename} ] && zgrep -a "{substring}" {self.logs_dir}/{filename}* || true',
                ]
            )
        else:
            result = self.exec_in_container(
                [
                    "bash",
                    "-c",
                    f'[ -f /var/log/clickhouse-server/{filename} ] && zgrep -a "{substring}" /var/log/clickhouse-server/{filename}* || true',
                ]
            )
        logging.debug("grep result %s", result)
        return result

    def count_in_log(self, substring):
        result = self.exec_in_container(
            [
                "bash",
                "-c",
                'grep -a "{}" /var/log/clickhouse-server/clickhouse-server.log | wc -l'.format(
                    substring
                ),
            ]
        )
        return result

    def wait_for_log_line(
        self,
        regexp,
        filename="/var/log/clickhouse-server/clickhouse-server.log",
        timeout=30,
        repetitions=1,
        look_behind_lines=100,
    ):
        start_time = time.time()
        result = self.exec_in_container(
            [
                "bash",
                "-c",
                'timeout {} tail -Fn{} "{}" | grep -Em {} {}'.format(
                    timeout,
                    look_behind_lines,
                    filename,
                    repetitions,
                    shlex.quote(regexp),
                ),
            ]
        )

        # if repetitions>1 grep will return success even if not enough lines were collected,
        if repetitions > 1 and len(result.splitlines()) < repetitions:
            logging.debug(
                "wait_for_log_line: those lines were found during {} seconds:".format(
                    timeout
                )
            )
            logging.debug(result)
            raise Exception(
                "wait_for_log_line: Not enough repetitions: {} found, while {} expected".format(
                    len(result.splitlines()), repetitions
                )
            )

        wait_duration = time.time() - start_time

        logging.debug(
            '{} log line(s) matching "{}" appeared in a {:.3f} seconds'.format(
                repetitions, regexp, wait_duration
            )
        )
        return wait_duration

    def path_exists(self, path):
        return (
            self.exec_in_container(
                [
                    "bash",
                    "-c",
                    "echo $(if [ -e '{}' ]; then echo 'yes'; else echo 'no'; fi)".format(
                        path
                    ),
                ]
            )
            == "yes\n"
        )

    def copy_file_to_container(self, local_path, dest_path):
        return self.cluster.copy_file_to_container(
            self.docker_id, local_path, dest_path
        )

    def get_process_pid(self, process_name):
        output = self.exec_in_container(
            [
                "bash",
                "-c",
                "ps ax | grep '{}' | grep -v 'grep' | grep -v 'coproc' | grep -v 'bash -c' | awk '{{print $1}}'".format(
                    process_name
                ),
            ]
        )
        if output:
            try:
                pid = int(output.split("\n")[0].strip())
                return pid
            except:
                return None
        return None

    def restart_with_original_version(
        self, stop_start_wait_sec=300, callback_onstop=None, signal=15
    ):
        begin_time = time.time()
        if not self.stay_alive:
            raise Exception("Cannot restart not stay alive container")
        self.exec_in_container(
            ["bash", "-c", "pkill -{} clickhouse".format(signal)], user="root"
        )
        retries = int(stop_start_wait_sec / 0.5)
        local_counter = 0
        # wait stop
        while local_counter < retries:
            if not self.get_process_pid("clickhouse server"):
                break
            time.sleep(0.5)
            local_counter += 1

        # force kill if server hangs
        if self.get_process_pid("clickhouse server"):
            # server can die before kill, so don't throw exception, it's expected
            self.exec_in_container(
                ["bash", "-c", "pkill -{} clickhouse".format(9)],
                nothrow=True,
                user="root",
            )

        if callback_onstop:
            callback_onstop(self)
        self.exec_in_container(
            [
                "bash",
                "-c",
                "echo 'restart_with_original_version: From version' && /usr/bin/clickhouse server --version && echo 'To version' && /usr/share/clickhouse_original server --version",
            ]
        )
        self.exec_in_container(
            [
                "bash",
                "-c",
                "cp /usr/share/clickhouse_original /usr/bin/clickhouse && chmod 777 /usr/bin/clickhouse",
            ],
            user="root",
        )
        self.exec_in_container(
            ["bash", "-c", "{} --daemon".format(self.clickhouse_start_command)],
            user=str(os.getuid()),
        )

        # wait start
        time_left = begin_time + stop_start_wait_sec - time.time()
        if time_left <= 0:
            raise Exception(f"No time left during restart")
        else:
            self.wait_start(time_left)

    def restart_with_latest_version(
        self,
        stop_start_wait_sec=300,
        callback_onstop=None,
        signal=15,
        fix_metadata=False,
    ):
        begin_time = time.time()
        if not self.stay_alive:
            raise Exception("Cannot restart not stay alive container")
        self.exec_in_container(
            ["bash", "-c", "pkill -{} clickhouse".format(signal)], user="root"
        )
        retries = int(stop_start_wait_sec / 0.5)
        local_counter = 0
        # wait stop
        while local_counter < retries:
            if not self.get_process_pid("clickhouse server"):
                break
            time.sleep(0.5)
            local_counter += 1

        # force kill if server hangs
        if self.get_process_pid("clickhouse server"):
            # server can die before kill, so don't throw exception, it's expected
            self.exec_in_container(
                ["bash", "-c", "pkill -{} clickhouse".format(9)],
                nothrow=True,
                user="root",
            )

        if callback_onstop:
            callback_onstop(self)
        self.exec_in_container(
            ["bash", "-c", "cp /usr/bin/clickhouse /usr/share/clickhouse_original"],
            user="root",
        )
        self.exec_in_container(
            [
                "bash",
                "-c",
                "cp /usr/share/clickhouse_fresh /usr/bin/clickhouse && chmod 777 /usr/bin/clickhouse",
            ],
            user="root",
        )
        self.exec_in_container(
            [
                "bash",
                "-c",
                "echo 'restart_with_latest_version: From version' && /usr/share/clickhouse_original server --version && echo 'To version' /usr/share/clickhouse_fresh server --version",
            ]
        )
        if fix_metadata:
            # Versions older than 20.7 might not create .sql file for system and default database
            # Create it manually if upgrading from older version
            self.exec_in_container(
                [
                    "bash",
                    "-c",
                    "echo 'ATTACH DATABASE system ENGINE=Ordinary' > /var/lib/clickhouse/metadata/system.sql",
                ],
            )
            self.exec_in_container(
                [
                    "bash",
                    "-c",
                    "echo 'ATTACH DATABASE system ENGINE=Ordinary' > /var/lib/clickhouse/metadata/default.sql",
                ],
            )
        self.exec_in_container(
            ["bash", "-c", "{} --daemon".format(self.clickhouse_start_command)],
            user=str(os.getuid()),
        )

        # wait start
        time_left = begin_time + stop_start_wait_sec - time.time()
        if time_left <= 0:
            raise Exception(f"No time left during restart")
        else:
            self.wait_start(time_left)

    def get_docker_handle(self):
        return self.cluster.get_docker_handle(self.docker_id)

    def stop(self):
        self.get_docker_handle().stop()

    def start(self):
        self.get_docker_handle().start()

    def wait_for_start(self, start_timeout=None, connection_timeout=None):
        handle = self.get_docker_handle()

        if start_timeout is None or start_timeout <= 0:
            raise Exception("Invalid timeout: {}".format(start_timeout))

        if connection_timeout is not None and connection_timeout < start_timeout:
            raise Exception(
                "Connection timeout {} should be grater then start timeout {}".format(
                    connection_timeout, start_timeout
                )
            )

        start_time = time.time()
        prev_rows_in_log = 0

        def has_new_rows_in_log():
            nonlocal prev_rows_in_log
            try:
                rows_in_log = int(self.count_in_log(".*").strip())
                res = rows_in_log > prev_rows_in_log
                prev_rows_in_log = rows_in_log
                return res
            except ValueError:
                return False

        while True:
            handle.reload()
            status = handle.status
            if status == "exited":
                raise Exception(
                    f"Instance `{self.name}' failed to start. Container status: {status}, logs: {handle.logs().decode('utf-8')}"
                )

            deadline = start_time + start_timeout
            # It is possible that server starts slowly.
            # If container is running, and there is some progress in log, check connection_timeout.
            if connection_timeout and status == "running" and has_new_rows_in_log():
                deadline = start_time + connection_timeout

            current_time = time.time()
            if current_time >= deadline:
                raise Exception(
                    f"Timed out while waiting for instance `{self.name}' with ip address {self.ip_address} to start. "
                    f"Container status: {status}, logs: {handle.logs().decode('utf-8')}"
                )

            socket_timeout = min(start_timeout, deadline - current_time)

            # Repeatedly poll the instance address until there is something that listens there.
            # Usually it means that ClickHouse is ready to accept queries.
            try:
                sock = socket.socket(socket.AF_INET, socket.SOCK_STREAM)
                sock.settimeout(socket_timeout)
                sock.connect((self.ip_address, 9000))
                self.is_up = True
                return
            except socket.timeout:
                continue
            except socket.error as e:
                if (
                    e.errno == errno.ECONNREFUSED
                    or e.errno == errno.EHOSTUNREACH
                    or e.errno == errno.ENETUNREACH
                ):
                    time.sleep(0.1)
                else:
                    raise
            finally:
                sock.close()

    def dict_to_xml(self, dictionary):
        xml_str = dict2xml(
            dictionary, wrap=self.config_root_name, indent="  ", newlines=True
        )
        return xml_str

    @property
    def odbc_drivers(self):
        if self.odbc_ini_path:
            return {
                "SQLite3": {
                    "DSN": "sqlite3_odbc",
                    "Database": "/tmp/sqliteodbc",
                    "Driver": "/usr/lib/x86_64-linux-gnu/odbc/libsqlite3odbc.so",
                    "Setup": "/usr/lib/x86_64-linux-gnu/odbc/libsqlite3odbc.so",
                },
                "MySQL": {
                    "DSN": "mysql_odbc",
                    "Driver": "/usr/lib/x86_64-linux-gnu/odbc/libmyodbc.so",
                    "Database": odbc_mysql_db,
                    "Uid": odbc_mysql_uid,
                    "Pwd": odbc_mysql_pass,
                    "Server": self.cluster.mysql_host,
                },
                "PostgreSQL": {
                    "DSN": "postgresql_odbc",
                    "Database": odbc_psql_db,
                    "UserName": odbc_psql_user,
                    "Password": odbc_psql_pass,
                    "Port": str(self.cluster.postgres_port),
                    "Servername": self.cluster.postgres_host,
                    "Protocol": "9.3",
                    "ReadOnly": "No",
                    "RowVersioning": "No",
                    "ShowSystemTables": "No",
                    "Driver": "/usr/lib/x86_64-linux-gnu/odbc/psqlodbca.so",
                    "Setup": "/usr/lib/x86_64-linux-gnu/odbc/libodbcpsqlS.so",
                    "ConnSettings": "",
                },
            }
        else:
            return {}

    def _create_odbc_config_file(self):
        with open(self.odbc_ini_path.split(":")[0], "w") as f:
            for driver_setup in list(self.odbc_drivers.values()):
                f.write("[{}]\n".format(driver_setup["DSN"]))
                for key, value in list(driver_setup.items()):
                    if key != "DSN":
                        f.write(key + "=" + value + "\n")

    def replace_config(self, path_to_config, replacement):
        self.exec_in_container(
            ["bash", "-c", "echo '{}' > {}".format(replacement, path_to_config)]
        )

    def replace_in_config(self, path_to_config, replace, replacement):
        self.exec_in_container(
            ["bash", "-c", f"sed -i 's/{replace}/{replacement}/g' {path_to_config}"]
        )

    def create_dir(self, destroy_dir=True):
        """Create the instance directory and all the needed files there."""

        if destroy_dir:
            self.destroy_dir()
        elif p.exists(self.path):
            return

        os.makedirs(self.path)

        instance_config_dir = p.abspath(p.join(self.path, "configs"))
        os.makedirs(instance_config_dir)

        print(
            f"Copy common default production configuration from {self.base_config_dir}. Files: {self.main_config_name}, {self.users_config_name}"
        )

        shutil.copyfile(
            p.join(self.base_config_dir, self.main_config_name),
            p.join(instance_config_dir, self.main_config_name),
        )
        shutil.copyfile(
            p.join(self.base_config_dir, self.users_config_name),
            p.join(instance_config_dir, self.users_config_name),
        )

        logging.debug("Create directory for configuration generated in this helper")
        # used by all utils with any config
        conf_d_dir = p.abspath(p.join(instance_config_dir, "conf.d"))
        os.mkdir(conf_d_dir)

        logging.debug("Create directory for common tests configuration")
        # used by server with main config.xml
        self.config_d_dir = p.abspath(p.join(instance_config_dir, "config.d"))
        os.mkdir(self.config_d_dir)
        users_d_dir = p.abspath(p.join(instance_config_dir, "users.d"))
        os.mkdir(users_d_dir)
        dictionaries_dir = p.abspath(p.join(instance_config_dir, "dictionaries"))
        os.mkdir(dictionaries_dir)
        extra_conf_dir = p.abspath(p.join(instance_config_dir, "extra_conf.d"))
        os.mkdir(extra_conf_dir)

        def write_embedded_config(name, dest_dir, fix_log_level=False):
            with open(p.join(HELPERS_DIR, name), "r") as f:
                data = f.read()
                data = data.replace("clickhouse", self.config_root_name)
                if fix_log_level:
                    data = data.replace("<level>test</level>", "<level>trace</level>")
                with open(p.join(dest_dir, name), "w") as r:
                    r.write(data)

        logging.debug("Copy common configuration from helpers")
        # The file is named with 0_ prefix to be processed before other configuration overloads.
        if self.copy_common_configs:
            need_fix_log_level = self.tag != "latest"
            write_embedded_config(
                "0_common_instance_config.xml", self.config_d_dir, need_fix_log_level
            )

        write_embedded_config("0_common_instance_users.xml", users_d_dir)

        if len(self.custom_dictionaries_paths):
            write_embedded_config("0_common_enable_dictionaries.xml", self.config_d_dir)

        logging.debug("Generate and write macros file")
        macros = self.macros.copy()
        macros["instance"] = self.name
        with open(p.join(conf_d_dir, "macros.xml"), "w") as macros_config:
            macros_config.write(self.dict_to_xml({"macros": macros}))

        # Put ZooKeeper config
        if self.with_zookeeper:
            shutil.copy(self.zookeeper_config_path, conf_d_dir)

        if self.with_kerberized_kafka or self.with_kerberized_hdfs:
            shutil.copytree(
                self.kerberos_secrets_dir, p.abspath(p.join(self.path, "secrets"))
            )

        # Copy config.d configs
        logging.debug(
            f"Copy custom test config files {self.custom_main_config_paths} to {self.config_d_dir}"
        )
        for path in self.custom_main_config_paths:
            shutil.copy(path, self.config_d_dir)

        # Copy users.d configs
        for path in self.custom_user_config_paths:
            shutil.copy(path, users_d_dir)

        # Copy dictionaries configs to configs/dictionaries
        for path in self.custom_dictionaries_paths:
            shutil.copy(path, dictionaries_dir)
        for path in self.custom_extra_config_paths:
            shutil.copy(path, extra_conf_dir)

        db_dir = p.abspath(p.join(self.path, "database"))
        logging.debug(f"Setup database dir {db_dir}")
        if self.clickhouse_path_dir is not None:
            logging.debug(f"Database files taken from {self.clickhouse_path_dir}")
            shutil.copytree(self.clickhouse_path_dir, db_dir)
            logging.debug(
                f"Database copied from {self.clickhouse_path_dir} to {db_dir}"
            )
        else:
            os.mkdir(db_dir)

        logs_dir = p.abspath(p.join(self.path, "logs"))
        logging.debug(f"Setup logs dir {logs_dir}")
        os.mkdir(logs_dir)
        self.logs_dir = logs_dir

        depends_on = []

        if self.with_mysql_client:
            depends_on.append(self.cluster.mysql_client_host)

        if self.with_mysql:
            depends_on.append("mysql57")

        if self.with_mysql8:
            depends_on.append("mysql80")

        if self.with_mysql_cluster:
            depends_on.append("mysql57")
            depends_on.append("mysql2")
            depends_on.append("mysql3")
            depends_on.append("mysql4")

        if self.with_postgres_cluster:
            depends_on.append("postgres2")
            depends_on.append("postgres3")
            depends_on.append("postgres4")

        if self.with_kafka:
            depends_on.append("kafka1")
            depends_on.append("schema-registry")

        if self.with_kerberized_kafka:
            depends_on.append("kerberized_kafka1")

        if self.with_kerberized_hdfs:
            depends_on.append("kerberizedhdfs1")

        if self.with_rabbitmq:
            depends_on.append("rabbitmq1")

        if self.with_nats:
            depends_on.append("nats1")

        if self.with_zookeeper:
            depends_on.append("zoo1")
            depends_on.append("zoo2")
            depends_on.append("zoo3")

        if self.with_minio:
            depends_on.append("minio1")

        if self.with_azurite:
            depends_on.append("azurite1")

        self.cluster.env_variables.update(self.env_variables)

        odbc_ini_path = ""
        if self.odbc_ini_path:
            self._create_odbc_config_file()
            odbc_ini_path = "- " + self.odbc_ini_path

        entrypoint_cmd = self.clickhouse_start_command

        if self.stay_alive:
            entrypoint_cmd = CLICKHOUSE_STAY_ALIVE_COMMAND.replace(
                "{main_config_file}", self.main_config_name
            )
        else:
            entrypoint_cmd = (
                "["
                + ", ".join(map(lambda x: '"' + x + '"', entrypoint_cmd.split()))
                + "]"
            )

        logging.debug("Entrypoint cmd: {}".format(entrypoint_cmd))

        networks = app_net = ipv4_address = ipv6_address = net_aliases = net_alias1 = ""
        if (
            self.ipv4_address is not None
            or self.ipv6_address is not None
            or self.hostname != self.name
        ):
            networks = "networks:"
            app_net = "default:"
            if self.ipv4_address is not None:
                ipv4_address = "ipv4_address: " + self.ipv4_address
            if self.ipv6_address is not None:
                ipv6_address = "ipv6_address: " + self.ipv6_address
            if self.hostname != self.name:
                net_aliases = "aliases:"
                net_alias1 = "- " + self.hostname

        if not self.with_installed_binary:
            binary_volume = "- " + self.server_bin_path + ":/usr/bin/clickhouse"
            odbc_bridge_volume = (
                "- " + self.odbc_bridge_bin_path + ":/usr/bin/clickhouse-odbc-bridge"
            )
            library_bridge_volume = (
                "- "
                + self.library_bridge_bin_path
                + ":/usr/bin/clickhouse-library-bridge"
            )
        else:
            binary_volume = "- " + self.server_bin_path + ":/usr/share/clickhouse_fresh"
            odbc_bridge_volume = (
                "- "
                + self.odbc_bridge_bin_path
                + ":/usr/share/clickhouse-odbc-bridge_fresh"
            )
            library_bridge_volume = (
                "- "
                + self.library_bridge_bin_path
                + ":/usr/share/clickhouse-library-bridge_fresh"
            )

        external_dirs_volumes = ""
        if self.external_dirs:
            for external_dir in self.external_dirs:
                external_dir_abs_path = p.abspath(
                    p.join(self.cluster.instances_dir, external_dir.lstrip("/"))
                )
                logging.info(f"external_dir_abs_path={external_dir_abs_path}")
                os.makedirs(external_dir_abs_path, exist_ok=True)
                external_dirs_volumes += (
                    "- " + external_dir_abs_path + ":" + external_dir + "\n"
                )

        with open(self.docker_compose_path, "w") as docker_compose:
            docker_compose.write(
                DOCKER_COMPOSE_TEMPLATE.format(
                    image=self.image,
                    tag=self.tag,
                    name=self.name,
                    hostname=self.hostname,
                    binary_volume=binary_volume,
                    odbc_bridge_volume=odbc_bridge_volume,
                    library_bridge_volume=library_bridge_volume,
                    instance_config_dir=instance_config_dir,
                    config_d_dir=self.config_d_dir,
                    db_dir=db_dir,
                    external_dirs_volumes=external_dirs_volumes,
                    tmpfs=str(self.tmpfs),
                    logs_dir=logs_dir,
                    depends_on=str(depends_on),
                    user=os.getuid(),
                    env_file=self.env_file,
                    odbc_ini_path=odbc_ini_path,
                    keytab_path=self.keytab_path,
                    krb5_conf=self.krb5_conf,
                    entrypoint_cmd=entrypoint_cmd,
                    networks=networks,
                    app_net=app_net,
                    ipv4_address=ipv4_address,
                    ipv6_address=ipv6_address,
                    net_aliases=net_aliases,
                    net_alias1=net_alias1,
                )
            )

    def destroy_dir(self):
        if p.exists(self.path):
            shutil.rmtree(self.path)

    def wait_for_path_exists(self, path, seconds):
        while seconds > 0:
            seconds -= 1
            if self.path_exists(path):
                return
            time.sleep(1)

    def get_backuped_s3_objects(self, disk, backup_name):
        path = f"/var/lib/clickhouse/disks/{disk}/shadow/{backup_name}/store"
        self.wait_for_path_exists(path, 10)
        command = [
            "find",
            path,
            "-type",
            "f",
            "-exec",
            "grep",
            "-o",
            "r[01]\\{64\\}-file-[[:lower:]]\\{32\\}",
            "{}",
            ";",
        ]
        return self.exec_in_container(command).split("\n")


class ClickHouseKiller(object):
    def __init__(self, clickhouse_node):
        self.clickhouse_node = clickhouse_node

    def __enter__(self):
        self.clickhouse_node.stop_clickhouse(kill=True)

    def __exit__(self, exc_type, exc_val, exc_tb):
        self.clickhouse_node.start_clickhouse()<|MERGE_RESOLUTION|>--- conflicted
+++ resolved
@@ -29,11 +29,8 @@
     from psycopg2.extensions import ISOLATION_LEVEL_AUTOCOMMIT
     import pymongo
     import pymysql
-<<<<<<< HEAD
     import nats
-=======
     import meilisearch
->>>>>>> 0cd228ca
     from confluent_kafka.avro.cached_schema_registry_client import (
         CachedSchemaRegistryClient,
     )
