#include <daemon/BaseDaemon.h>
#include <daemon/Backtrace.h>
#include <daemon/Pipe.h>
#include <daemon/OwnFormattingChannel.h>
#include <daemon/OwnPatternFormatter.h>

#include <Common/Config/ConfigProcessor.h>
#include <daemon/OwnSplitChannel.h>

#include <sys/stat.h>
#include <sys/types.h>
#include <sys/time.h>
#include <fcntl.h>
#include <errno.h>
#include <string.h>
#include <signal.h>
#include <cxxabi.h>
#include <execinfo.h>
#include <unistd.h>

#if USE_UNWIND
    #define UNW_LOCAL_ONLY
    #include <libunwind.h>
#endif

#ifdef __APPLE__
// ucontext is not available without _XOPEN_SOURCE
#define _XOPEN_SOURCE
#endif
#include <ucontext.h>

#include <typeinfo>
#include <common/logger_useful.h>
#include <common/ErrorHandlers.h>
#include <sys/time.h>
#include <sys/resource.h>
#include <iostream>
#include <fstream>
#include <sstream>
#include <memory>
#include <Poco/Observer.h>
#include <Poco/Logger.h>
#include <Poco/AutoPtr.h>
#include <Poco/Ext/LevelFilterChannel.h>
#include <Poco/Ext/ThreadNumber.h>
#include <Poco/PatternFormatter.h>
#include <Poco/ConsoleChannel.h>
#include <Poco/TaskManager.h>
#include <Poco/File.h>
#include <Poco/Path.h>
#include <Poco/Message.h>
#include <Poco/Util/AbstractConfiguration.h>
#include <Poco/Util/XMLConfiguration.h>
#include <Poco/Util/MapConfiguration.h>
#include <Poco/Util/Application.h>
#include <Poco/Exception.h>
#include <Poco/ErrorHandler.h>
#include <Poco/Condition.h>
#include <Poco/SyslogChannel.h>
#include <Poco/DirectoryIterator.h>
#include <Common/Exception.h>
#include <IO/WriteBufferFromFileDescriptor.h>
#include <IO/ReadBufferFromFileDescriptor.h>
#include <IO/ReadHelpers.h>
#include <IO/WriteHelpers.h>
#include <Common/getMultipleKeysFromConfig.h>
#include <Common/ClickHouseRevision.h>
#include <Common/config_version.h>
#include <daemon/OwnPatternFormatter.h>
#include <Common/CurrentThread.h>
#include <Poco/Net/RemoteSyslogChannel.h>

<<<<<<< HEAD
=======
/** For transferring information from signal handler to a separate thread.
  * If you need to do something serious in case of a signal (example: write a message to the log),
  *  then sending information to a separate thread through pipe and doing all the stuff asynchronously
  *  - is probably the only safe method for doing it.
  * (Because it's only safe to use reentrant functions in signal handlers.)
  */
struct Pipe
{
    union
    {
        int fds[2];
        struct
        {
            int read_fd;
            int write_fd;
        };
    };

    Pipe()
    {
        read_fd = -1;
        write_fd = -1;

        if (0 != pipe(fds))
            DB::throwFromErrno("Cannot create pipe", 0);
    }

    void close()
    {
        if (-1 != read_fd)
        {
            ::close(read_fd);
            read_fd = -1;
        }

        if (-1 != write_fd)
        {
            ::close(write_fd);
            write_fd = -1;
        }
    }

    ~Pipe()
    {
        close();
    }
};

>>>>>>> 91d0d403

Pipe signal_pipe;


/** Reset signal handler to the default and send signal to itself.
  * It's called from user signal handler to write core dump.
  */
static void call_default_signal_handler(int sig)
{
    signal(sig, SIG_DFL);
    raise(sig);
}


using ThreadNumber = decltype(Poco::ThreadNumber::get());
static const size_t buf_size = sizeof(int) + sizeof(siginfo_t) + sizeof(ucontext_t) + sizeof(ThreadNumber);

using signal_function = void(int, siginfo_t*, void*);

static void writeSignalIDtoSignalPipe(int sig)
{
    char buf[buf_size];
    DB::WriteBufferFromFileDescriptor out(signal_pipe.write_fd, buf_size, buf);
    DB::writeBinary(sig, out);
    out.next();
}

/** Signal handler for HUP / USR1 */
static void closeLogsSignalHandler(int sig, siginfo_t * info, void * context)
{
    writeSignalIDtoSignalPipe(sig);
}

static void terminateRequestedSignalHandler(int sig, siginfo_t * info, void * context)
{
    writeSignalIDtoSignalPipe(sig);
}


thread_local bool already_signal_handled = false;

/** Handler for "fault" signals. Send data about fault to separate thread to write into log.
  */
static void faultSignalHandler(int sig, siginfo_t * info, void * context)
{
    if (already_signal_handled)
        return;
    already_signal_handled = true;

    char buf[buf_size];
    DB::WriteBufferFromFileDescriptor out(signal_pipe.write_fd, buf_size, buf);

    DB::writeBinary(sig, out);
    DB::writePODBinary(*info, out);
    DB::writePODBinary(*reinterpret_cast<const ucontext_t *>(context), out);
    DB::writeBinary(Poco::ThreadNumber::get(), out);

    out.next();

    /// The time that is usually enough for separate thread to print info into log.
    ::sleep(10);

    call_default_signal_handler(sig);
}


#if USE_UNWIND
size_t backtraceLibUnwind(void ** out_frames, size_t max_frames, ucontext_t & context)
{
    unw_cursor_t cursor;

    if (unw_init_local2(&cursor, &context, UNW_INIT_SIGNAL_FRAME) < 0)
        return 0;

    size_t i = 0;
    for (; i < max_frames; ++i)
    {
        unw_word_t ip;
        unw_get_reg(&cursor, UNW_REG_IP, &ip);
        out_frames[i] = reinterpret_cast<void*>(ip);

        /// NOTE This triggers "AddressSanitizer: stack-buffer-overflow". Looks like false positive.
        /// It's Ok, because we use this method if the program is crashed nevertheless.
        if (!unw_step(&cursor))
            break;
    }

    return i;
}
#endif


/** The thread that read info about signal or std::terminate from pipe.
  * On HUP / USR1, close log files (for new files to be opened later).
  * On information about std::terminate, write it to log.
  * On other signals, write info to log.
  */
class SignalListener : public Poco::Runnable
{
public:
    enum Signals : int
    {
        StdTerminate = -1,
        StopThread = -2
    };

    explicit SignalListener(BaseDaemon & daemon_)
        : log(&Logger::get("BaseDaemon"))
        , daemon(daemon_)
    {
    }

    void run()
    {
        char buf[buf_size];
        DB::ReadBufferFromFileDescriptor in(signal_pipe.read_fd, buf_size, buf);

        while (!in.eof())
        {
            int sig = 0;
            DB::readBinary(sig, in);

            if (sig == Signals::StopThread)
            {
                LOG_INFO(log, "Stop SignalListener thread");
                break;
            }
            else if (sig == SIGHUP || sig == SIGUSR1)
            {
                LOG_DEBUG(log, "Received signal to close logs.");
                BaseDaemon::instance().closeLogs();
                LOG_INFO(log, "Opened new log file after received signal.");
            }
            else if (sig == Signals::StdTerminate)
            {
                ThreadNumber thread_num;
                std::string message;

                DB::readBinary(thread_num, in);
                DB::readBinary(message, in);

                onTerminate(message, thread_num);
            }
            else if (sig == SIGINT ||
                sig == SIGQUIT ||
                sig == SIGTERM)
            {
                daemon.handleSignal(sig);
            }
            else
            {
                siginfo_t info;
                ucontext_t context;
                ThreadNumber thread_num;

                DB::readPODBinary(info, in);
                DB::readPODBinary(context, in);
                DB::readBinary(thread_num, in);

                onFault(sig, info, context, thread_num);
            }
        }
    }

private:
    Logger * log;
    BaseDaemon & daemon;

private:
    void onTerminate(const std::string & message, ThreadNumber thread_num) const
    {
        LOG_ERROR(log, "(from thread " << thread_num << ") " << message);
    }

    void onFault(int sig, siginfo_t & info, ucontext_t & context, ThreadNumber thread_num) const
    {
        LOG_ERROR(log, "########################################");
        LOG_ERROR(log, "(from thread " << thread_num << ") "
            << "Received signal " << strsignal(sig) << " (" << sig << ")" << ".");

        LOG_ERROR(log, signalToErrorMessage(sig, info, context));

        std::vector<void *> frames = getBacktraceFrames(context);
        std::string backtrace = backtraceFramesToString(frames);

        LOG_ERROR(log, backtrace);
    }
};


/** To use with std::set_terminate.
  * Collects slightly more info than __gnu_cxx::__verbose_terminate_handler,
  *  and send it to pipe. Other thread will read this info from pipe and asynchronously write it to log.
  * Look at libstdc++-v3/libsupc++/vterminate.cc for example.
  */
static void terminate_handler()
{
    static thread_local bool terminating = false;
    if (terminating)
    {
        abort();
        return; /// Just for convenience.
    }

    terminating = true;

    std::string log_message;

    if (std::current_exception())
        log_message = "Terminate called for uncaught exception:\n" + DB::getCurrentExceptionMessage(true);
    else
        log_message = "Terminate called without an active exception";

    static const size_t buf_size = 1024;

    if (log_message.size() > buf_size - 16)
        log_message.resize(buf_size - 16);

    char buf[buf_size];
    DB::WriteBufferFromFileDescriptor out(signal_pipe.write_fd, buf_size, buf);

    DB::writeBinary(static_cast<int>(SignalListener::StdTerminate), out);
    DB::writeBinary(Poco::ThreadNumber::get(), out);
    DB::writeBinary(log_message, out);
    out.next();

    abort();
}


static std::string createDirectory(const std::string & file)
{
    auto path = Poco::Path(file).makeParent();
    if (path.toString().empty())
        return "";
    Poco::File(path).createDirectories();
    return path.toString();
};

static bool tryCreateDirectories(Poco::Logger * logger, const std::string & path)
{
    try
    {
        Poco::File(path).createDirectories();
        return true;
    }
    catch (...)
    {
        LOG_WARNING(logger, __PRETTY_FUNCTION__ << ": when creating " << path << ", " << DB::getCurrentExceptionMessage(true));
    }
    return false;
}


void BaseDaemon::reloadConfiguration()
{
    /** If the program is not run in daemon mode and 'config-file' is not specified,
      *  then we use config from 'config.xml' file in current directory,
      *  but will log to console (or use parameters --log-file, --errorlog-file from command line)
      *  instead of using files specified in config.xml.
      * (It's convenient to log in console when you start server without any command line parameters.)
      */
    config_path = config().getString("config-file", "config.xml");
    DB::ConfigProcessor config_processor(config_path, false, true);
    config_processor.setConfigPath(Poco::Path(config_path).makeParent().toString());
    loaded_config = config_processor.loadConfig(/* allow_zk_includes = */ true);

    if (last_configuration != nullptr)
        config().removeConfiguration(last_configuration);
    last_configuration = loaded_config.configuration.duplicate();
    config().add(last_configuration, PRIO_DEFAULT, false);
}


BaseDaemon::BaseDaemon()
{
    checkRequiredInstructions();
}


BaseDaemon::~BaseDaemon()
{
    writeSignalIDtoSignalPipe(SignalListener::StopThread);
    signal_listener_thread.join();
    signal_pipe.close();
}


enum class InstructionFail
{
    NONE = 0,
    SSE3 = 1,
    SSSE3 = 2,
    SSE4_1 = 3,
    SSE4_2 = 4,
    AVX = 5,
    AVX2 = 6,
    AVX512 = 7
};

static std::string instructionFailToString(InstructionFail fail)
{
    switch(fail)
    {
        case InstructionFail::NONE:
            return "NONE";
        case InstructionFail::SSE3:
            return "SSE3";
        case InstructionFail::SSSE3:
            return "SSSE3";
        case InstructionFail::SSE4_1:
            return "SSE4.1";
        case InstructionFail::SSE4_2:
            return "SSE4.2";
        case InstructionFail::AVX:
            return "AVX";
        case InstructionFail::AVX2:
            return "AVX2";
        case InstructionFail::AVX512:
            return "AVX512";
    }
    __builtin_unreachable();
}


static sigjmp_buf jmpbuf;

static void sigIllCheckHandler(int sig, siginfo_t * info, void * context)
{
    siglongjmp(jmpbuf, 1);
}

/// Check if necessary sse extensions are available by trying to execute some sse instructions.
/// If instruction is unavailable, SIGILL will be sent by kernel.
static void checkRequiredInstructions(volatile InstructionFail & fail)
{
#if __SSE3__
    fail = InstructionFail::SSE3;
    __asm__ volatile ("addsubpd %%xmm0, %%xmm0" : : : "xmm0");
#endif

#if __SSSE3__
    fail = InstructionFail::SSSE3;
    __asm__ volatile ("pabsw %%xmm0, %%xmm0" : : : "xmm0");

#endif

#if __SSE4_1__
    fail = InstructionFail::SSE4_1;
    __asm__ volatile ("pmaxud %%xmm0, %%xmm0" : : : "xmm0");
#endif

#if __SSE4_2__
    fail = InstructionFail::SSE4_2;
    __asm__ volatile ("pcmpgtq %%xmm0, %%xmm0" : : : "xmm0");
#endif

#if __AVX__
    fail = InstructionFail::AVX;
    __asm__ volatile ("vaddpd %%ymm0, %%ymm0" : : : "ymm0");
#endif

#if __AVX2__
    fail = InstructionFail::AVX2;
    __asm__ volatile ("vpabsw %%ymm0, %%ymm0" : : : "ymm0");
#endif

#if __AVX512__
    fail = InstructionFail::AVX512;
    __asm__ volatile ("vpabsw %%zmm0, %%zmm0" : : : "zmm0");
#endif

    fail = InstructionFail::NONE;
}


void BaseDaemon::checkRequiredInstructions()
{
    struct sigaction sa{};
    struct sigaction sa_old{};
    sa.sa_sigaction = sigIllCheckHandler;
    sa.sa_flags = SA_SIGINFO;
    auto signal = SIGILL;
    if (sigemptyset(&sa.sa_mask) != 0
        || sigaddset(&sa.sa_mask, signal) != 0
        || sigaction(signal, &sa, &sa_old) != 0)
    {
        std::cerr << "Can not set signal handler\n";
        exit(1);
    }

    volatile InstructionFail fail = InstructionFail::NONE;

    if (sigsetjmp(jmpbuf, 1))
    {
        std::cerr << "Instruction check fail. There is no " << instructionFailToString(fail) << " instruction set\n";
        exit(1);
    }

    ::checkRequiredInstructions(fail);

    if (sigaction(signal, &sa_old, nullptr))
    {
        std::cerr << "Can not set signal handler\n";
        exit(1);
    }
}


void BaseDaemon::terminate()
{
    getTaskManager().cancelAll();
    if (::raise(SIGTERM) != 0)
        throw Poco::SystemException("cannot terminate process");
}

void BaseDaemon::kill()
{
    pid.clear();
    if (::raise(SIGKILL) != 0)
        throw Poco::SystemException("cannot kill process");
}

void BaseDaemon::sleep(double seconds)
{
    wakeup_event.reset();
    wakeup_event.tryWait(seconds * 1000);
}

void BaseDaemon::wakeup()
{
    wakeup_event.set();
}


void BaseDaemon::buildLoggers(Poco::Util::AbstractConfiguration & config)
{
    auto current_logger = config.getString("logger");
    if (config_logger == current_logger)
        return;
    config_logger = current_logger;

    bool is_daemon = config.getBool("application.runAsDaemon", false);

    /// Split logs to ordinary log, error log, syslog and console.
    /// Use extended interface of Channel for more comprehensive logging.
    Poco::AutoPtr<DB::OwnSplitChannel> split = new DB::OwnSplitChannel;

    auto log_level = config.getString("logger.level", "trace");
    const auto log_path = config.getString("logger.log", "");
    if (!log_path.empty())
    {
        createDirectory(log_path);
        std::cerr << "Logging " << log_level << " to " << log_path << std::endl;

        // Set up two channel chains.
        log_file = new Poco::FileChannel;
        log_file->setProperty(Poco::FileChannel::PROP_PATH, Poco::Path(log_path).absolute().toString());
        log_file->setProperty(Poco::FileChannel::PROP_ROTATION, config.getRawString("logger.size", "100M"));
        log_file->setProperty(Poco::FileChannel::PROP_ARCHIVE, "number");
        log_file->setProperty(Poco::FileChannel::PROP_COMPRESS, config.getRawString("logger.compress", "true"));
        log_file->setProperty(Poco::FileChannel::PROP_PURGECOUNT, config.getRawString("logger.count", "1"));
        log_file->setProperty(Poco::FileChannel::PROP_FLUSH, config.getRawString("logger.flush", "true"));
        log_file->setProperty(Poco::FileChannel::PROP_ROTATEONOPEN, config.getRawString("logger.rotateOnOpen", "false"));
        log_file->open();

        Poco::AutoPtr<OwnPatternFormatter> pf = new OwnPatternFormatter(this);

        Poco::AutoPtr<DB::OwnFormattingChannel> log = new DB::OwnFormattingChannel(pf, log_file);
        split->addChannel(log);
    }

    const auto errorlog_path = config.getString("logger.errorlog", "");
    if (!errorlog_path.empty())
    {
        createDirectory(errorlog_path);
        std::cerr << "Logging errors to " << errorlog_path << std::endl;

        error_log_file = new Poco::FileChannel;
        error_log_file->setProperty(Poco::FileChannel::PROP_PATH, Poco::Path(errorlog_path).absolute().toString());
        error_log_file->setProperty(Poco::FileChannel::PROP_ROTATION, config.getRawString("logger.size", "100M"));
        error_log_file->setProperty(Poco::FileChannel::PROP_ARCHIVE, "number");
        error_log_file->setProperty(Poco::FileChannel::PROP_COMPRESS, config.getRawString("logger.compress", "true"));
        error_log_file->setProperty(Poco::FileChannel::PROP_PURGECOUNT, config.getRawString("logger.count", "1"));
        error_log_file->setProperty(Poco::FileChannel::PROP_FLUSH, config.getRawString("logger.flush", "true"));
        error_log_file->setProperty(Poco::FileChannel::PROP_ROTATEONOPEN, config.getRawString("logger.rotateOnOpen", "false"));

        Poco::AutoPtr<OwnPatternFormatter> pf = new OwnPatternFormatter(this);

        Poco::AutoPtr<DB::OwnFormattingChannel> errorlog = new DB::OwnFormattingChannel(pf, error_log_file);
        errorlog->setLevel(Poco::Message::PRIO_NOTICE);
        errorlog->open();
        split->addChannel(errorlog);
    }

    /// "dynamic_layer_selection" is needed only for Yandex.Metrika, that share part of ClickHouse code.
    /// We don't need this configuration parameter.

    if (config.getBool("logger.use_syslog", false) || config.getBool("dynamic_layer_selection", false))
    {
        const std::string & cmd_name = commandName();

        if (config.has("logger.syslog.address"))
        {
            syslog_channel = new Poco::Net::RemoteSyslogChannel();
            // syslog address
            syslog_channel->setProperty(Poco::Net::RemoteSyslogChannel::PROP_LOGHOST, config.getString("logger.syslog.address"));
            if (config.has("logger.syslog.hostname"))
            {
                syslog_channel->setProperty(Poco::Net::RemoteSyslogChannel::PROP_HOST, config.getString("logger.syslog.hostname"));
            }
            syslog_channel->setProperty(Poco::Net::RemoteSyslogChannel::PROP_FORMAT, config.getString("logger.syslog.format", "syslog"));
            syslog_channel->setProperty(Poco::Net::RemoteSyslogChannel::PROP_FACILITY, config.getString("logger.syslog.facility", "LOG_USER"));
        }
        else
        {
            syslog_channel = new Poco::SyslogChannel();
            syslog_channel->setProperty(Poco::SyslogChannel::PROP_NAME, cmd_name);
            syslog_channel->setProperty(Poco::SyslogChannel::PROP_OPTIONS, config.getString("logger.syslog.options", "LOG_CONS|LOG_PID"));
            syslog_channel->setProperty(Poco::SyslogChannel::PROP_FACILITY, config.getString("logger.syslog.facility", "LOG_DAEMON"));
        }
        syslog_channel->open();

        Poco::AutoPtr<OwnPatternFormatter> pf = new OwnPatternFormatter(this, OwnPatternFormatter::ADD_LAYER_TAG);

        Poco::AutoPtr<DB::OwnFormattingChannel> log = new DB::OwnFormattingChannel(pf, syslog_channel);
        split->addChannel(log);
    }

    if (config.getBool("logger.console", false) || (!config.hasProperty("logger.console") && !is_daemon && (isatty(STDIN_FILENO) || isatty(STDERR_FILENO))))
    {
        Poco::AutoPtr<DB::OwnFormattingChannel> log = new DB::OwnFormattingChannel(new OwnPatternFormatter(this), new Poco::ConsoleChannel);
        logger().warning("Logging " + log_level + " to console");
        split->addChannel(log);
    }

    split->open();
    logger().close();
    logger().setChannel(split);

    // Global logging level (it can be overridden for specific loggers).
    logger().setLevel(log_level);

    // Set level to all already created loggers
    std::vector <std::string> names;
    Logger::root().names(names);
    for (const auto & name : names)
        Logger::root().get(name).setLevel(log_level);

    // Attach to the root logger.
    Logger::root().setLevel(log_level);
    Logger::root().setChannel(logger().getChannel());

    // Explicitly specified log levels for specific loggers.
    Poco::Util::AbstractConfiguration::Keys levels;
    config.keys("logger.levels", levels);

    if (!levels.empty())
        for (const auto & level : levels)
            Logger::get(level).setLevel(config.getString("logger.levels." + level, "trace"));
}


void BaseDaemon::closeLogs()
{
    if (log_file)
        log_file->close();
    if (error_log_file)
        error_log_file->close();

    if (!log_file)
        logger().warning("Logging to console but received signal to close log file (ignoring).");
}

std::string BaseDaemon::getDefaultCorePath() const
{
    return "/opt/cores/";
}

void BaseDaemon::closeFDs()
{
#if defined(__FreeBSD__) || (defined(__APPLE__) && defined(__MACH__))
    Poco::File proc_path{"/dev/fd"};
#else
    Poco::File proc_path{"/proc/self/fd"};
#endif
    if (proc_path.isDirectory()) /// Hooray, proc exists
    {
        std::vector<std::string> fds;
        /// in /proc/self/fd directory filenames are numeric file descriptors
        proc_path.list(fds);
        for (const auto & fd_str : fds)
        {
            int fd = DB::parse<int>(fd_str);
            if (fd > 2 && fd != signal_pipe.read_fd && fd != signal_pipe.write_fd)
                ::close(fd);
        }
    }
    else
    {
        int max_fd = -1;
#ifdef _SC_OPEN_MAX
        max_fd = sysconf(_SC_OPEN_MAX);
        if (max_fd == -1)
#endif
            max_fd = 256; /// bad fallback
        for (int fd = 3; fd < max_fd; ++fd)
            if (fd != signal_pipe.read_fd && fd != signal_pipe.write_fd)
                ::close(fd);
    }
}

void BaseDaemon::initialize(Application & self)
{
    closeFDs();
    task_manager.reset(new Poco::TaskManager);
    ServerApplication::initialize(self);

    {
        /// Parsing all args and converting to config layer
        /// Test: -- --1=1 --1=2 --3 5 7 8 -9 10 -11=12 14= 15== --16==17 --=18 --19= --20 21 22 --23 --24 25 --26 -27 28 ---29=30 -- ----31 32 --33 3-4
        Poco::AutoPtr<Poco::Util::MapConfiguration> map_config = new Poco::Util::MapConfiguration;
        std::string key;
        for(auto & arg : argv())
        {
            auto key_start = arg.find_first_not_of('-');
            auto pos_minus = arg.find('-');
            auto pos_eq = arg.find('=');

            // old saved '--key', will set to some true value "1"
            if (!key.empty() && pos_minus != std::string::npos && pos_minus < key_start)
            {
                map_config->setString(key, "1");
                key = "";
            }

            if (pos_eq == std::string::npos)
            {
                if (!key.empty())
                {
                    if (pos_minus == std::string::npos || pos_minus > key_start)
                    {
                        map_config->setString(key, arg);
                    }
                    key = "";
                }
                if (pos_minus != std::string::npos && key_start != std::string::npos && pos_minus < key_start)
                    key = arg.substr(key_start);
                continue;
            }
            else
            {
                key = "";
            }

            if (key_start == std::string::npos)
                continue;

            if (pos_minus > key_start)
                continue;

            key = arg.substr(key_start, pos_eq - key_start);
            if (key.empty())
                continue;
            std::string value;
            if (arg.size() > pos_eq)
                value = arg.substr(pos_eq+1);

            map_config->setString(key, value);
            key = "";
        }
        /// now highest priority (lowest value) is PRIO_APPLICATION = -100, we want higher!
        config().add(map_config, PRIO_APPLICATION - 100);
    }

    bool is_daemon = config().getBool("application.runAsDaemon", false);

    if (is_daemon)
    {
        /** When creating pid file and looking for config, will search for paths relative to the working path of the program when started.
          */
        std::string path = Poco::Path(config().getString("application.path")).setFileName("").toString();
        if (0 != chdir(path.c_str()))
            throw Poco::Exception("Cannot change directory to " + path);
    }

    reloadConfiguration();

    /// This must be done before creation of any files (including logs).
    mode_t umask_num = 0027;
    if (config().has("umask"))
    {
        std::string umask_str = config().getString("umask");
        std::stringstream stream;
        stream << umask_str;
        stream >> std::oct >> umask_num;
    }
    umask(umask_num);

    DB::ConfigProcessor(config_path).savePreprocessedConfig(loaded_config, "");

    /// Write core dump on crash.
    {
        struct rlimit rlim;
        if (getrlimit(RLIMIT_CORE, &rlim))
            throw Poco::Exception("Cannot getrlimit");
        /// 1 GiB by default. If more - it writes to disk too long.
        rlim.rlim_cur = config().getUInt64("core_dump.size_limit", 1024 * 1024 * 1024);

        if (setrlimit(RLIMIT_CORE, &rlim))
        {
            std::string message = "Cannot set max size of core file to " + std::to_string(rlim.rlim_cur);
        #if !defined(ADDRESS_SANITIZER) && !defined(THREAD_SANITIZER) && !defined(MEMORY_SANITIZER) && !defined(SANITIZER) && !defined(__APPLE__)
            throw Poco::Exception(message);
        #else
            /// It doesn't work under address/thread sanitizer. http://lists.llvm.org/pipermail/llvm-bugs/2013-April/027880.html
            std::cerr << message << std::endl;
        #endif
        }
    }

    /// This must be done before any usage of DateLUT. In particular, before any logging.
    if (config().has("timezone"))
    {
        if (0 != setenv("TZ", config().getString("timezone").data(), 1))
            throw Poco::Exception("Cannot setenv TZ variable");

        tzset();
    }

    std::string log_path = config().getString("logger.log", "");
    if (!log_path.empty())
        log_path = Poco::Path(log_path).setFileName("").toString();

    /** Redirect stdout, stderr to separate files in the log directory (or in the specified file).
      * Some libraries write to stderr in case of errors in debug mode,
      *  and this output makes sense even if the program is run in daemon mode.
      * We have to do it before buildLoggers, for errors on logger initialization will be written to these files.
      * If logger.stderr is specified then stderr will be forcibly redirected to that file.
      */
    if ((!log_path.empty() && is_daemon) || config().has("logger.stderr"))
    {
        std::string stderr_path = config().getString("logger.stderr", log_path + "/stderr.log");
        if (!freopen(stderr_path.c_str(), "a+", stderr))
            throw Poco::OpenFileException("Cannot attach stderr to " + stderr_path);
    }

    if ((!log_path.empty() && is_daemon) || config().has("logger.stdout"))
    {
        std::string stdout_path = config().getString("logger.stdout", log_path + "/stdout.log");
        if (!freopen(stdout_path.c_str(), "a+", stdout))
            throw Poco::OpenFileException("Cannot attach stdout to " + stdout_path);
    }

    /// Create pid file.
    if (is_daemon && config().has("pid"))
        pid.seed(config().getString("pid"));

    /// Change path for logging.
    if (!log_path.empty())
    {
        std::string path = createDirectory(log_path);
        if (is_daemon
            && chdir(path.c_str()) != 0)
            throw Poco::Exception("Cannot change directory to " + path);
    }
    else
    {
        if (is_daemon
            && chdir("/tmp") != 0)
            throw Poco::Exception("Cannot change directory to /tmp");
    }

    buildLoggers(config());

    if (is_daemon)
    {
        /** Change working directory to the directory to write core dumps.
          * We have to do it after buildLoggers, because there is the case when config files was in current directory.
          */

        std::string core_path = config().getString("core_path", "");
        if (core_path.empty())
            core_path = getDefaultCorePath();

        tryCreateDirectories(&logger(), core_path);

        Poco::File cores = core_path;
        if (!(cores.exists() && cores.isDirectory()))
        {
            core_path = !log_path.empty() ? log_path : "/opt/";
            tryCreateDirectories(&logger(), core_path);
        }

        if (0 != chdir(core_path.c_str()))
            throw Poco::Exception("Cannot change directory to " + core_path);
    }

    initializeTerminationAndSignalProcessing();
    logRevision();

    for (const auto & key : DB::getMultipleKeysFromConfig(config(), "", "graphite"))
    {
        graphite_writers.emplace(key, std::make_unique<GraphiteWriter>(key));
    }
}


void BaseDaemon::initializeTerminationAndSignalProcessing()
{
    std::set_terminate(terminate_handler);

    /// We want to avoid SIGPIPE when working with sockets and pipes, and just handle return value/errno instead.
    {
        sigset_t sig_set;
        if (sigemptyset(&sig_set) || sigaddset(&sig_set, SIGPIPE) || pthread_sigmask(SIG_BLOCK, &sig_set, nullptr))
            throw Poco::Exception("Cannot block signal.");
    }

    /// Setup signal handlers.
    auto add_signal_handler =
        [](const std::vector<int> & signals, signal_function handler)
        {
            struct sigaction sa;
            memset(&sa, 0, sizeof(sa));
            sa.sa_sigaction = handler;
            sa.sa_flags = SA_SIGINFO;

            {
                if (sigemptyset(&sa.sa_mask))
                    throw Poco::Exception("Cannot set signal handler.");

                for (auto signal : signals)
                    if (sigaddset(&sa.sa_mask, signal))
                        throw Poco::Exception("Cannot set signal handler.");

                for (auto signal : signals)
                    if (sigaction(signal, &sa, nullptr))
                        throw Poco::Exception("Cannot set signal handler.");
            }
        };

    add_signal_handler({SIGABRT, SIGSEGV, SIGILL, SIGBUS, SIGSYS, SIGFPE, SIGPIPE}, faultSignalHandler);
    add_signal_handler({SIGHUP, SIGUSR1}, closeLogsSignalHandler);
    add_signal_handler({SIGINT, SIGQUIT, SIGTERM}, terminateRequestedSignalHandler);

    /// Set up Poco ErrorHandler for Poco Threads.
    static KillingErrorHandler killing_error_handler;
    Poco::ErrorHandler::set(&killing_error_handler);

    signal_listener.reset(new SignalListener(*this));
    signal_listener_thread.start(*signal_listener);

}

void BaseDaemon::logRevision() const
{
    Logger::root().information("Starting " + std::string{VERSION_FULL} + " with revision " + std::to_string(ClickHouseRevision::get()));
}

/// Makes server shutdown if at least one Poco::Task have failed.
void BaseDaemon::exitOnTaskError()
{
    Poco::Observer<BaseDaemon, Poco::TaskFailedNotification> obs(*this, &BaseDaemon::handleNotification);
    getTaskManager().addObserver(obs);
}

/// Used for exitOnTaskError()
void BaseDaemon::handleNotification(Poco::TaskFailedNotification *_tfn)
{
    task_failed = true;
    Poco::AutoPtr<Poco::TaskFailedNotification> fn(_tfn);
    Logger *lg = &(logger());
    LOG_ERROR(lg, "Task '" << fn->task()->name() << "' failed. Daemon is shutting down. Reason - " << fn->reason().displayText());
    ServerApplication::terminate();
}

void BaseDaemon::defineOptions(Poco::Util::OptionSet& _options)
{
    Poco::Util::ServerApplication::defineOptions (_options);

    _options.addOption(
        Poco::Util::Option("config-file", "C", "load configuration from a given file")
            .required(false)
            .repeatable(false)
            .argument("<file>")
            .binding("config-file"));

    _options.addOption(
        Poco::Util::Option("log-file", "L", "use given log file")
            .required(false)
            .repeatable(false)
            .argument("<file>")
            .binding("logger.log"));

    _options.addOption(
        Poco::Util::Option("errorlog-file", "E", "use given log file for errors only")
            .required(false)
            .repeatable(false)
            .argument("<file>")
            .binding("logger.errorlog"));

    _options.addOption(
        Poco::Util::Option("pid-file", "P", "use given pidfile")
            .required(false)
            .repeatable(false)
            .argument("<file>")
            .binding("pid"));
}

bool isPidRunning(pid_t pid)
{
    if (getpgid(pid) >= 0)
        return 1;
    return 0;
}

void BaseDaemon::PID::seed(const std::string & file_)
{
    file = Poco::Path(file_).absolute().toString();
    Poco::File poco_file(file);

    if (poco_file.exists())
    {
        pid_t pid_read = 0;
        {
            std::ifstream in(file);
            if (in.good())
            {
                in >> pid_read;
                if (pid_read && isPidRunning(pid_read))
                    throw Poco::Exception("Pid file exists and program running with pid = " + std::to_string(pid_read) + ", should not start daemon.");
            }
        }
        std::cerr << "Old pid file exists (with pid = " << pid_read << "), removing." << std::endl;
        poco_file.remove();
    }

    int fd = open(file.c_str(),
        O_CREAT | O_EXCL | O_WRONLY,
        S_IRUSR | S_IWUSR | S_IRGRP | S_IWGRP | S_IROTH | S_IWOTH);

    if (-1 == fd)
    {
        file.clear();
        if (EEXIST == errno)
            throw Poco::Exception("Pid file exists, should not start daemon.");
        throw Poco::CreateFileException("Cannot create pid file.");
    }

    try
    {
        std::stringstream s;
        s << getpid();
        if (static_cast<ssize_t>(s.str().size()) != write(fd, s.str().c_str(), s.str().size()))
            throw Poco::Exception("Cannot write to pid file.");
    }
    catch (...)
    {
        close(fd);
        throw;
    }

    close(fd);
}

void BaseDaemon::PID::clear()
{
    if (!file.empty())
    {
        Poco::File(file).remove();
        file.clear();
    }
}

void BaseDaemon::handleSignal(int signal_id)
{
    if (signal_id == SIGINT ||
        signal_id == SIGQUIT ||
        signal_id == SIGTERM)
    {
        std::unique_lock<std::mutex> lock(signal_handler_mutex);
        {
            ++terminate_signals_counter;
            sigint_signals_counter += signal_id == SIGINT;
            signal_event.notify_all();
        }

        onInterruptSignals(signal_id);
    }
    else
        throw DB::Exception(std::string("Unsupported signal: ") + strsignal(signal_id), 0);
}

void BaseDaemon::onInterruptSignals(int signal_id)
{
    is_cancelled = true;
    LOG_INFO(&logger(), "Received termination signal (" << strsignal(signal_id) << ")");

    if (sigint_signals_counter >= 2)
    {
        LOG_INFO(&logger(), "Received second signal Interrupt. Immediately terminate.");
        kill();
    }
}


void BaseDaemon::waitForTerminationRequest()
{
    std::unique_lock<std::mutex> lock(signal_handler_mutex);
    signal_event.wait(lock, [this](){ return terminate_signals_counter > 0; });
}
<|MERGE_RESOLUTION|>--- conflicted
+++ resolved
@@ -70,58 +70,6 @@
 #include <Common/CurrentThread.h>
 #include <Poco/Net/RemoteSyslogChannel.h>
 
-<<<<<<< HEAD
-=======
-/** For transferring information from signal handler to a separate thread.
-  * If you need to do something serious in case of a signal (example: write a message to the log),
-  *  then sending information to a separate thread through pipe and doing all the stuff asynchronously
-  *  - is probably the only safe method for doing it.
-  * (Because it's only safe to use reentrant functions in signal handlers.)
-  */
-struct Pipe
-{
-    union
-    {
-        int fds[2];
-        struct
-        {
-            int read_fd;
-            int write_fd;
-        };
-    };
-
-    Pipe()
-    {
-        read_fd = -1;
-        write_fd = -1;
-
-        if (0 != pipe(fds))
-            DB::throwFromErrno("Cannot create pipe", 0);
-    }
-
-    void close()
-    {
-        if (-1 != read_fd)
-        {
-            ::close(read_fd);
-            read_fd = -1;
-        }
-
-        if (-1 != write_fd)
-        {
-            ::close(write_fd);
-            write_fd = -1;
-        }
-    }
-
-    ~Pipe()
-    {
-        close();
-    }
-};
-
->>>>>>> 91d0d403
-
 Pipe signal_pipe;
 
 
