<?xml version="1.0"?>
<!--
  NOTE: User and query level settings are set up in "users.xml" file.
  If you have accidentally specified user-level settings here, server won't start.
  You can either move the settings to the right place inside "users.xml" file
   or add <skip_check_for_incorrect_settings>1</skip_check_for_incorrect_settings> here.
-->
<yandex>
    <logger>
        <!-- Possible levels: https://github.com/pocoproject/poco/blob/poco-1.9.4-release/Foundation/include/Poco/Logger.h#L105 -->
        <level>trace</level>
        <log>/var/log/clickhouse-server/clickhouse-server.log</log>
        <errorlog>/var/log/clickhouse-server/clickhouse-server.err.log</errorlog>
        <!-- Rotation policy
             See https://github.com/pocoproject/poco/blob/poco-1.9.4-release/Foundation/include/Poco/FileChannel.h#L54-L85
          -->
        <size>1000M</size>
        <count>10</count>
        <!-- <console>1</console> --> <!-- Default behavior is autodetection (log to console if not daemon mode and is tty) -->

        <!-- Per level overrides (legacy):

        For example to suppress logging of the ConfigReloader you can use:
        NOTE: levels.logger is reserved, see below.
        -->
        <!--
        <levels>
          <ConfigReloader>none</ConfigReloader>
        </levels>
        -->

        <!-- Per level overrides:

        For example to suppress logging of the RBAC for default user you can use:
        (But please note that the logger name maybe changed from version to version, even after minor upgrade)
        -->
        <!--
        <levels>
          <logger>
            <name>ContextAccess (default)</name>
            <level>none</level>
          </logger>
          <logger>
            <name>DatabaseOrdinary (test)</name>
            <level>none</level>
          </logger>
        </levels>
        -->
    </logger>

    <!-- It is the name that will be shown in the clickhouse-client.
         By default, anything with "production" will be highlighted in red in query prompt.
    -->
    <!--display_name>production</display_name-->

    <!-- Port for HTTP API. See also 'https_port' for secure connections.
         This interface is also used by ODBC and JDBC drivers (DataGrip, Dbeaver, ...)
         and by most of web interfaces (embedded UI, Grafana, Redash, ...).
      -->
    <http_port>8123</http_port>

    <!-- Port for interaction by native protocol with:
         - clickhouse-client and other native ClickHouse tools (clickhouse-benchmark, clickhouse-copier);
         - clickhouse-server with other clickhouse-servers for distributed query processing;
         - ClickHouse drivers and applications supporting native protocol
         (this protocol is also informally called as "the TCP protocol");
         See also 'tcp_port_secure' for secure connections.
    -->
    <tcp_port>9000</tcp_port>

    <!-- Compatibility with MySQL protocol.
         ClickHouse will pretend to be MySQL for applications connecting to this port.
    -->
    <mysql_port>9004</mysql_port>

    <!-- Compatibility with PostgreSQL protocol.
         ClickHouse will pretend to be PostgreSQL for applications connecting to this port.
    -->
    <!-- <postgresql_port>9005</postgresql_port> -->

    <!-- HTTP API with TLS (HTTPS).
         You have to configure certificate to enable this interface.
         See the openSSL section below.
    -->
    <!-- <https_port>8443</https_port> -->

    <!-- Native interface with TLS.
         You have to configure certificate to enable this interface.
         See the openSSL section below.
    -->
    <!-- <tcp_port_secure>9440</tcp_port_secure> -->

    <!-- Native interface wrapped with PROXYv1 protocol
         PROXYv1 header sent for every connection.
         ClickHouse will extract information about proxy-forwarded client address from the header.
    -->
    <!-- <tcp_with_proxy_port>9011</tcp_with_proxy_port> -->

    <!-- Port for communication between replicas. Used for data exchange.
         It provides low-level data access between servers.
         This port should not be accessible from untrusted networks.
         See also 'interserver_http_credentials'.
         Data transferred over connections to this port should not go through untrusted networks.
         See also 'interserver_https_port'.
      -->
    <interserver_http_port>9009</interserver_http_port>

    <!-- Port for communication between replicas with TLS.
         You have to configure certificate to enable this interface.
         See the openSSL section below.
         See also 'interserver_http_credentials'.
      -->
    <!-- <interserver_https_port>9010</interserver_https_port> -->

    <!-- Hostname that is used by other replicas to request this server.
         If not specified, than it is determined analogous to 'hostname -f' command.
         This setting could be used to switch replication to another network interface
         (the server may be connected to multiple networks via multiple addresses)
      -->
    <!--
    <interserver_http_host>example.yandex.ru</interserver_http_host>
    -->

    <!-- You can specify credentials for authenthication between replicas.
         This is required when interserver_https_port is accessible from untrusted networks,
         and also recommended to avoid SSRF attacks from possibly compromised services in your network.
      -->
    <!--<interserver_http_credentials>
        <user>interserver</user>
        <password></password>
    </interserver_http_credentials>-->

    <!-- Listen specified address.
         Use :: (wildcard IPv6 address), if you want to accept connections both with IPv4 and IPv6 from everywhere.
         Notes:
         If you open connections from wildcard address, make sure that at least one of the following measures applied:
         - server is protected by firewall and not accessible from untrusted networks;
         - all users are restricted to subset of network addresses (see users.xml);
         - all users have strong passwords, only secure (TLS) interfaces are accessible, or connections are only made via TLS interfaces.
         - users without password have readonly access.
         See also: https://www.shodan.io/search?query=clickhouse
      -->
    <!-- <listen_host>::</listen_host> -->

    <!-- Same for hosts without support for IPv6: -->
    <!-- <listen_host>0.0.0.0</listen_host> -->

    <!-- Default values - try listen localhost on IPv4 and IPv6. -->
    <!--
    <listen_host>::1</listen_host>
    <listen_host>127.0.0.1</listen_host>
    -->

    <!-- Don't exit if IPv6 or IPv4 networks are unavailable while trying to listen. -->
    <!-- <listen_try>0</listen_try> -->

    <!-- Allow multiple servers to listen on the same address:port. This is not recommended.
      -->
    <!-- <listen_reuse_port>0</listen_reuse_port> -->

    <!-- <listen_backlog>64</listen_backlog> -->

    <max_connections>4096</max_connections>

    <!-- For 'Connection: keep-alive' in HTTP 1.1 -->
    <keep_alive_timeout>3</keep_alive_timeout>

    <!-- gRPC protocol (see src/Server/grpc_protos/clickhouse_grpc.proto for the API) -->
    <!-- <grpc_port>9100</grpc_port> -->
    <grpc>
        <enable_ssl>false</enable_ssl>

        <!-- The following two files are used only if enable_ssl=1 -->
        <ssl_cert_file>/path/to/ssl_cert_file</ssl_cert_file>
        <ssl_key_file>/path/to/ssl_key_file</ssl_key_file>

        <!-- Whether server will request client for a certificate -->
        <ssl_require_client_auth>false</ssl_require_client_auth>

        <!-- The following file is used only if ssl_require_client_auth=1 -->
        <ssl_ca_cert_file>/path/to/ssl_ca_cert_file</ssl_ca_cert_file>

        <!-- Default compression algorithm (applied if client doesn't specify another algorithm).
             Supported algorithms: none, deflate, gzip, stream_gzip -->
        <compression>deflate</compression>

        <!-- Default compression level (applied if client doesn't specify another level).
             Supported levels: none, low, medium, high -->
        <compression_level>medium</compression_level>

        <!-- Send/receive message size limits in bytes. -1 means unlimited -->
        <max_send_message_size>-1</max_send_message_size>
        <max_receive_message_size>-1</max_receive_message_size>

        <!-- Enable if you want very detailed logs -->
        <verbose_logs>false</verbose_logs>
    </grpc>

    <!-- Used with https_port and tcp_port_secure. Full ssl options list: https://github.com/ClickHouse-Extras/poco/blob/master/NetSSL_OpenSSL/include/Poco/Net/SSLManager.h#L71 -->
    <openSSL>
        <server> <!-- Used for https server AND secure tcp port -->
            <!-- openssl req -subj "/CN=localhost" -new -newkey rsa:2048 -days 365 -nodes -x509 -keyout /etc/clickhouse-server/server.key -out /etc/clickhouse-server/server.crt -->
            <certificateFile>/etc/clickhouse-server/server.crt</certificateFile>
            <privateKeyFile>/etc/clickhouse-server/server.key</privateKeyFile>
            <!-- dhparams are optional. You can delete the <dhParamsFile> element.
                 To generate dhparams, use the following command:
                  openssl dhparam -out /etc/clickhouse-server/dhparam.pem 4096
                 Only file format with BEGIN DH PARAMETERS is supported.
              -->
            <dhParamsFile>/etc/clickhouse-server/dhparam.pem</dhParamsFile>
            <verificationMode>none</verificationMode>
            <loadDefaultCAFile>true</loadDefaultCAFile>
            <cacheSessions>true</cacheSessions>
            <disableProtocols>sslv2,sslv3</disableProtocols>
            <preferServerCiphers>true</preferServerCiphers>
        </server>

        <client> <!-- Used for connecting to https dictionary source and secured Zookeeper communication -->
            <loadDefaultCAFile>true</loadDefaultCAFile>
            <cacheSessions>true</cacheSessions>
            <disableProtocols>sslv2,sslv3</disableProtocols>
            <preferServerCiphers>true</preferServerCiphers>
            <!-- Use for self-signed: <verificationMode>none</verificationMode> -->
            <invalidCertificateHandler>
                <!-- Use for self-signed: <name>AcceptCertificateHandler</name> -->
                <name>RejectCertificateHandler</name>
            </invalidCertificateHandler>
        </client>
    </openSSL>

    <!-- Default root page on http[s] server. For example load UI from https://tabix.io/ when opening http://localhost:8123 -->
    <!--
    <http_server_default_response><![CDATA[<html ng-app="SMI2"><head><base href="http://ui.tabix.io/"></head><body><div ui-view="" class="content-ui"></div><script src="http://loader.tabix.io/master.js"></script></body></html>]]></http_server_default_response>
    -->

    <!-- Maximum number of concurrent queries. -->
    <max_concurrent_queries>100</max_concurrent_queries>

    <!-- Maximum memory usage (resident set size) for server process.
         Zero value or unset means default. Default is "max_server_memory_usage_to_ram_ratio" of available physical RAM.
         If the value is larger than "max_server_memory_usage_to_ram_ratio" of available physical RAM, it will be cut down.

         The constraint is checked on query execution time.
         If a query tries to allocate memory and the current memory usage plus allocation is greater
          than specified threshold, exception will be thrown.

         It is not practical to set this constraint to small values like just a few gigabytes,
          because memory allocator will keep this amount of memory in caches and the server will deny service of queries.
      -->
    <max_server_memory_usage>0</max_server_memory_usage>

    <!-- Maximum number of threads in the Global thread pool.
    This will default to a maximum of 10000 threads if not specified.
    This setting will be useful in scenarios where there are a large number
    of distributed queries that are running concurrently but are idling most
    of the time, in which case a higher number of threads might be required.
    -->

    <max_thread_pool_size>10000</max_thread_pool_size>

    <!-- On memory constrained environments you may have to set this to value larger than 1.
      -->
    <max_server_memory_usage_to_ram_ratio>0.9</max_server_memory_usage_to_ram_ratio>

    <!-- Simple server-wide memory profiler. Collect a stack trace at every peak allocation step (in bytes).
         Data will be stored in system.trace_log table with query_id = empty string.
         Zero means disabled.
      -->
    <total_memory_profiler_step>4194304</total_memory_profiler_step>

    <!-- Collect random allocations and deallocations and write them into system.trace_log with 'MemorySample' trace_type.
         The probability is for every alloc/free regardless to the size of the allocation.
         Note that sampling happens only when the amount of untracked memory exceeds the untracked memory limit,
          which is 4 MiB by default but can be lowered if 'total_memory_profiler_step' is lowered.
         You may want to set 'total_memory_profiler_step' to 1 for extra fine grained sampling.
      -->
    <total_memory_tracker_sample_probability>0</total_memory_tracker_sample_probability>

    <!-- Set limit on number of open files (default: maximum). This setting makes sense on Mac OS X because getrlimit() fails to retrieve
         correct maximum value. -->
    <!-- <max_open_files>262144</max_open_files> -->

    <!-- Size of cache of uncompressed blocks of data, used in tables of MergeTree family.
         In bytes. Cache is single for server. Memory is allocated only on demand.
         Cache is used when 'use_uncompressed_cache' user setting turned on (off by default).
         Uncompressed cache is advantageous only for very short queries and in rare cases.
      -->
    <uncompressed_cache_size>8589934592</uncompressed_cache_size>

    <!-- Approximate size of mark cache, used in tables of MergeTree family.
         In bytes. Cache is single for server. Memory is allocated only on demand.
         You should not lower this value.
      -->
    <mark_cache_size>5368709120</mark_cache_size>


    <!-- Path to data directory, with trailing slash. -->
    <path>/var/lib/clickhouse/</path>

    <!-- Path to temporary data for processing hard queries. -->
    <tmp_path>/var/lib/clickhouse/tmp/</tmp_path>

    <!-- Policy from the <storage_configuration> for the temporary files.
         If not set <tmp_path> is used, otherwise <tmp_path> is ignored.

         Notes:
         - move_factor              is ignored
         - keep_free_space_bytes    is ignored
         - max_data_part_size_bytes is ignored
         - you must have exactly one volume in that policy
    -->
    <!-- <tmp_policy>tmp</tmp_policy> -->

    <!-- Directory with user provided files that are accessible by 'file' table function. -->
    <user_files_path>/var/lib/clickhouse/user_files/</user_files_path>

    <!-- LDAP server definitions. -->
    <ldap_servers>
        <!-- List LDAP servers with their connection parameters here to later 1) use them as authenticators for dedicated local users,
              who have 'ldap' authentication mechanism specified instead of 'password', or to 2) use them as remote user directories.
             Parameters:
                host - LDAP server hostname or IP, this parameter is mandatory and cannot be empty.
                port - LDAP server port, default is 636 if enable_tls is set to true, 389 otherwise.
<<<<<<< HEAD
                bind_dn - template used to construct the DN to bind to.
                        The resulting DN will be constructed by replacing all '{username}' substrings of the template with the actual
                         user name during each authentication attempt.
=======
                auth_dn_prefix, auth_dn_suffix - prefix and suffix used to construct the DN to bind to.
                        Effectively, the resulting DN will be constructed as auth_dn_prefix + escape(user_name) + auth_dn_suffix string.
                        Note, that this implies that auth_dn_suffix should usually have comma ',' as its first non-space character.
                verification_cooldown - a period of time, in seconds, after a successful bind attempt, during which a user will be assumed
                         to be successfully authenticated for all consecutive requests without contacting the LDAP server.
                        Specify 0 (the default) to disable caching and force contacting the LDAP server for each authentication request.
>>>>>>> 176358f0
                enable_tls - flag to trigger use of secure connection to the LDAP server.
                        Specify 'no' for plain text (ldap://) protocol (not recommended).
                        Specify 'yes' for LDAP over SSL/TLS (ldaps://) protocol (recommended, the default).
                        Specify 'starttls' for legacy StartTLS protocol (plain text (ldap://) protocol, upgraded to TLS).
                tls_minimum_protocol_version - the minimum protocol version of SSL/TLS.
                        Accepted values are: 'ssl2', 'ssl3', 'tls1.0', 'tls1.1', 'tls1.2' (the default).
                tls_require_cert - SSL/TLS peer certificate verification behavior.
                        Accepted values are: 'never', 'allow', 'try', 'demand' (the default).
                tls_cert_file - path to certificate file.
                tls_key_file - path to certificate key file.
                tls_ca_cert_file - path to CA certificate file.
                tls_ca_cert_dir - path to the directory containing CA certificates.
                tls_cipher_suite - allowed cipher suite (in OpenSSL notation).
             Example:
                <my_ldap_server>
                    <host>localhost</host>
                    <port>636</port>
<<<<<<< HEAD
                    <bind_dn>uid={username},ou=users,dc=example,dc=com</bind_dn>
=======
                    <auth_dn_prefix>uid=</auth_dn_prefix>
                    <auth_dn_suffix>,ou=users,dc=example,dc=com</auth_dn_suffix>
                    <verification_cooldown>300</verification_cooldown>
>>>>>>> 176358f0
                    <enable_tls>yes</enable_tls>
                    <tls_minimum_protocol_version>tls1.2</tls_minimum_protocol_version>
                    <tls_require_cert>demand</tls_require_cert>
                    <tls_cert_file>/path/to/tls_cert_file</tls_cert_file>
                    <tls_key_file>/path/to/tls_key_file</tls_key_file>
                    <tls_ca_cert_file>/path/to/tls_ca_cert_file</tls_ca_cert_file>
                    <tls_ca_cert_dir>/path/to/tls_ca_cert_dir</tls_ca_cert_dir>
                    <tls_cipher_suite>ECDHE-ECDSA-AES256-GCM-SHA384:ECDHE-RSA-AES256-GCM-SHA384:AES256-GCM-SHA384</tls_cipher_suite>
                </my_ldap_server>
        -->
    </ldap_servers>

    <!-- Sources to read users, roles, access rights, profiles of settings, quotas. -->
    <user_directories>
        <users_xml>
            <!-- Path to configuration file with predefined users. -->
            <path>users.xml</path>
        </users_xml>
        <local_directory>
            <!-- Path to folder where users created by SQL commands are stored. -->
            <path>/var/lib/clickhouse/access/</path>
        </local_directory>

        <!-- To add an LDAP server as a remote user directory of users that are not defined locally, define a single 'ldap' section
              with the following parameters:
                server - one of LDAP server names defined in 'ldap_servers' config section above.
                        This parameter is mandatory and cannot be empty.
                roles - section with a list of locally defined roles that will be assigned to each user retrieved from the LDAP server.
                        If no roles are specified here or assigned during role mapping (below), user will not be able to perform any
                         actions after authentication.
                role_mapping - section with LDAP search parameters and mapping rules.
                        The list of strings (values of attributes) returned by the search will be transformed and the resulting strings
                         will be treated as local role names and assigned to the user.
                        There can be multiple 'role_mapping' sections defined inside the same 'ldap' section. All of them will be
                         applied.
                    base_dn - template used to construct the base DN for the LDAP search.
                            The resulting DN will be constructed by replacing all '{username}' and '{bind_dn}' substrings
                             of the template with the actual user name and bind DN during each LDAP search.
                    attribute - attribute name whose values will be returned by the LDAP search.
                    scope - scope of the LDAP search.
                            Accepted values are: 'base', 'one_level', 'children', 'subtree' (the default).
                    search_filter - template used to construct the search filter for the LDAP search.
                            The resulting filter will be constructed by replacing all '{username}', '{bind_dn}', and '{base_dn}'
                             substrings of the template with the actual user name, bind DN, and base DN during each LDAP search.
                            Note, that the special characters must be escaped properly in XML.
                    prefix - prefix, that will be expected to be in front of each string in the original list of strings returned by
                             the LDAP search. Prefix will be removed from the original strings and resulting strings will be treated
                             as local role names. Empty, by default.
             Example:
                <ldap>
                    <server>my_ldap_server</server>
                    <roles>
                        <my_local_role1 />
                        <my_local_role2 />
                    </roles>
                    <role_mapping>
                        <base_dn>ou=groups,dc=example,dc=com</base_dn>
                        <attribute>cn</attribute>
                        <scope>subtree</scope>
                        <search_filter>(&amp;(objectClass=groupOfNames)(member={bind_dn}))</search_filter>
                        <prefix>clickhouse_</prefix>
                    </role_mapping>
                </ldap>
        -->
    </user_directories>

    <!-- Default profile of settings. -->
    <default_profile>default</default_profile>

    <!-- Comma-separated list of prefixes for user-defined settings. -->
    <custom_settings_prefixes></custom_settings_prefixes>

    <!-- System profile of settings. This settings are used by internal processes (Buffer storage, Distributed DDL worker and so on). -->
    <!-- <system_profile>default</system_profile> -->

    <!-- Default database. -->
    <default_database>default</default_database>

    <!-- Server time zone could be set here.

         Time zone is used when converting between String and DateTime types,
          when printing DateTime in text formats and parsing DateTime from text,
          it is used in date and time related functions, if specific time zone was not passed as an argument.

         Time zone is specified as identifier from IANA time zone database, like UTC or Africa/Abidjan.
         If not specified, system time zone at server startup is used.

         Please note, that server could display time zone alias instead of specified name.
         Example: W-SU is an alias for Europe/Moscow and Zulu is an alias for UTC.
    -->
    <!-- <timezone>Europe/Moscow</timezone> -->

    <!-- You can specify umask here (see "man umask"). Server will apply it on startup.
         Number is always parsed as octal. Default umask is 027 (other users cannot read logs, data files, etc; group can only read).
    -->
    <!-- <umask>022</umask> -->

    <!-- Perform mlockall after startup to lower first queries latency
          and to prevent clickhouse executable from being paged out under high IO load.
         Enabling this option is recommended but will lead to increased startup time for up to a few seconds.
    -->
    <mlock_executable>true</mlock_executable>

    <!-- Reallocate memory for machine code ("text") using huge pages. Highly experimental. -->
    <remap_executable>false</remap_executable>

    <!-- Configuration of clusters that could be used in Distributed tables.
         https://clickhouse.tech/docs/en/operations/table_engines/distributed/
      -->
    <remote_servers>
        <!-- Test only shard config for testing distributed storage -->
        <test_shard_localhost>
            <!-- Inter-server per-cluster secret for Distributed queries
                 default: no secret (no authentication will be performed)

                 If set, then Distributed queries will be validated on shards, so at least:
                 - such cluster should exist on the shard,
                 - such cluster should have the same secret.

                 And also (and which is more important), the initial_user will
                 be used as current user for the query.

                 Right now the protocol is pretty simple and it only takes into account:
                 - cluster name
                 - query

                 Also it will be nice if the following will be implemented:
                 - source hostname (see interserver_http_host), but then it will depends from DNS,
                   it can use IP address instead, but then the you need to get correct on the initiator node.
                 - target hostname / ip address (same notes as for source hostname)
                 - time-based security tokens
            -->
            <!-- <secret></secret> -->

            <shard>
                <!-- Optional. Whether to write data to just one of the replicas. Default: false (write data to all replicas). -->
                <!-- <internal_replication>false</internal_replication> -->
                <!-- Optional. Shard weight when writing data. Default: 1. -->
                <!-- <weight>1</weight> -->
                <replica>
                    <host>localhost</host>
                    <port>9000</port>
                    <!-- Optional. Priority of the replica for load_balancing. Default: 1 (less value has more priority). -->
                    <!-- <priority>1</priority> -->
                </replica>
            </shard>
        </test_shard_localhost>
        <test_cluster_two_shards_localhost>
             <shard>
                 <replica>
                     <host>localhost</host>
                     <port>9000</port>
                 </replica>
             </shard>
             <shard>
                 <replica>
                     <host>localhost</host>
                     <port>9000</port>
                 </replica>
             </shard>
        </test_cluster_two_shards_localhost>
        <test_cluster_two_shards>
            <shard>
                <replica>
                    <host>127.0.0.1</host>
                    <port>9000</port>
                </replica>
            </shard>
            <shard>
                <replica>
                    <host>127.0.0.2</host>
                    <port>9000</port>
                </replica>
            </shard>
        </test_cluster_two_shards>
        <test_cluster_two_shards_internal_replication>
            <shard>
                <internal_replication>true</internal_replication>
                <replica>
                    <host>127.0.0.1</host>
                    <port>9000</port>
                </replica>
            </shard>
            <shard>
                <internal_replication>true</internal_replication>
                <replica>
                    <host>127.0.0.2</host>
                    <port>9000</port>
                </replica>
            </shard>
        </test_cluster_two_shards_internal_replication>
        <test_shard_localhost_secure>
            <shard>
                <replica>
                    <host>localhost</host>
                    <port>9440</port>
                    <secure>1</secure>
                </replica>
            </shard>
        </test_shard_localhost_secure>
        <test_unavailable_shard>
            <shard>
                <replica>
                    <host>localhost</host>
                    <port>9000</port>
                </replica>
            </shard>
            <shard>
                <replica>
                    <host>localhost</host>
                    <port>1</port>
                </replica>
            </shard>
        </test_unavailable_shard>
    </remote_servers>

    <!-- The list of hosts allowed to use in URL-related storage engines and table functions.
        If this section is not present in configuration, all hosts are allowed.
    -->
    <remote_url_allow_hosts>
        <!-- Host should be specified exactly as in URL. The name is checked before DNS resolution.
            Example: "yandex.ru", "yandex.ru." and "www.yandex.ru" are different hosts.
                    If port is explicitly specified in URL, the host:port is checked as a whole.
                    If host specified here without port, any port with this host allowed.
                    "yandex.ru" -> "yandex.ru:443", "yandex.ru:80" etc. is allowed, but "yandex.ru:80" -> only "yandex.ru:80" is allowed.
            If the host is specified as IP address, it is checked as specified in URL. Example: "[2a02:6b8:a::a]".
            If there are redirects and support for redirects is enabled, every redirect (the Location field) is checked.
        -->

        <!-- Regular expression can be specified. RE2 engine is used for regexps.
            Regexps are not aligned: don't forget to add ^ and $. Also don't forget to escape dot (.) metacharacter
            (forgetting to do so is a common source of error).
        -->
    </remote_url_allow_hosts>

    <!-- If element has 'incl' attribute, then for it's value will be used corresponding substitution from another file.
         By default, path to file with substitutions is /etc/metrika.xml. It could be changed in config in 'include_from' element.
         Values for substitutions are specified in /yandex/name_of_substitution elements in that file.
      -->

    <!-- ZooKeeper is used to store metadata about replicas, when using Replicated tables.
         Optional. If you don't use replicated tables, you could omit that.

         See https://clickhouse.tech/docs/en/engines/table-engines/mergetree-family/replication/
      -->

    <!--
    <zookeeper>
        <node>
            <host>example1</host>
            <port>2181</port>
        </node>
        <node>
            <host>example2</host>
            <port>2181</port>
        </node>
        <node>
            <host>example3</host>
            <port>2181</port>
        </node>
    </zookeeper>
    -->

    <!-- Substitutions for parameters of replicated tables.
          Optional. If you don't use replicated tables, you could omit that.

         See https://clickhouse.tech/docs/en/engines/table-engines/mergetree-family/replication/#creating-replicated-tables
      -->
    <!--
    <macros>
        <shard>01</shard>
        <replica>example01-01-1</replica>
    </macros>
    -->


    <!-- Reloading interval for embedded dictionaries, in seconds. Default: 3600. -->
    <builtin_dictionaries_reload_interval>3600</builtin_dictionaries_reload_interval>


    <!-- Maximum session timeout, in seconds. Default: 3600. -->
    <max_session_timeout>3600</max_session_timeout>

    <!-- Default session timeout, in seconds. Default: 60. -->
    <default_session_timeout>60</default_session_timeout>

    <!-- Sending data to Graphite for monitoring. Several sections can be defined. -->
    <!--
        interval - send every X second
        root_path - prefix for keys
        hostname_in_path - append hostname to root_path (default = true)
        metrics - send data from table system.metrics
        events - send data from table system.events
        asynchronous_metrics - send data from table system.asynchronous_metrics
    -->
    <!--
    <graphite>
        <host>localhost</host>
        <port>42000</port>
        <timeout>0.1</timeout>
        <interval>60</interval>
        <root_path>one_min</root_path>
        <hostname_in_path>true</hostname_in_path>

        <metrics>true</metrics>
        <events>true</events>
        <events_cumulative>false</events_cumulative>
        <asynchronous_metrics>true</asynchronous_metrics>
    </graphite>
    <graphite>
        <host>localhost</host>
        <port>42000</port>
        <timeout>0.1</timeout>
        <interval>1</interval>
        <root_path>one_sec</root_path>

        <metrics>true</metrics>
        <events>true</events>
        <events_cumulative>false</events_cumulative>
        <asynchronous_metrics>false</asynchronous_metrics>
    </graphite>
    -->

    <!-- Serve endpoint for Prometheus monitoring. -->
    <!--
        endpoint - mertics path (relative to root, statring with "/")
        port - port to setup server. If not defined or 0 than http_port used
        metrics - send data from table system.metrics
        events - send data from table system.events
        asynchronous_metrics - send data from table system.asynchronous_metrics
        status_info - send data from different component from CH, ex: Dictionaries status
    -->
    <!--
    <prometheus>
        <endpoint>/metrics</endpoint>
        <port>9363</port>

        <metrics>true</metrics>
        <events>true</events>
        <asynchronous_metrics>true</asynchronous_metrics>
        <status_info>true</status_info>
    </prometheus>
    -->

    <!-- Query log. Used only for queries with setting log_queries = 1. -->
    <query_log>
        <!-- What table to insert data. If table is not exist, it will be created.
             When query log structure is changed after system update,
              then old table will be renamed and new table will be created automatically.
        -->
        <database>system</database>
        <table>query_log</table>
        <!--
            PARTITION BY expr: https://clickhouse.yandex/docs/en/table_engines/custom_partitioning_key/
            Example:
                event_date
                toMonday(event_date)
                toYYYYMM(event_date)
                toStartOfHour(event_time)
        -->
        <partition_by>toYYYYMM(event_date)</partition_by>
        <!--
            Table TTL specification: https://clickhouse.tech/docs/en/engines/table-engines/mergetree-family/mergetree/#mergetree-table-ttl
            Example:
                event_date + INTERVAL 1 WEEK
                event_date + INTERVAL 7 DAY DELETE
                event_date + INTERVAL 2 WEEK TO DISK 'bbb'

        <ttl>event_date + INTERVAL 30 DAY DELETE</ttl>
        -->

        <!-- Instead of partition_by, you can provide full engine expression (starting with ENGINE = ) with parameters,
             Example: <engine>ENGINE = MergeTree PARTITION BY toYYYYMM(event_date) ORDER BY (event_date, event_time) SETTINGS index_granularity = 1024</engine>
          -->

        <!-- Interval of flushing data. -->
        <flush_interval_milliseconds>7500</flush_interval_milliseconds>
    </query_log>

    <!-- Trace log. Stores stack traces collected by query profilers.
         See query_profiler_real_time_period_ns and query_profiler_cpu_time_period_ns settings. -->
    <trace_log>
        <database>system</database>
        <table>trace_log</table>

        <partition_by>toYYYYMM(event_date)</partition_by>
        <flush_interval_milliseconds>7500</flush_interval_milliseconds>
    </trace_log>

    <!-- Query thread log. Has information about all threads participated in query execution.
         Used only for queries with setting log_query_threads = 1. -->
    <query_thread_log>
        <database>system</database>
        <table>query_thread_log</table>
        <partition_by>toYYYYMM(event_date)</partition_by>
        <flush_interval_milliseconds>7500</flush_interval_milliseconds>
    </query_thread_log>

    <!-- Uncomment if use part log.
         Part log contains information about all actions with parts in MergeTree tables (creation, deletion, merges, downloads).
    <part_log>
        <database>system</database>
        <table>part_log</table>
        <flush_interval_milliseconds>7500</flush_interval_milliseconds>
    </part_log>
    -->

    <!-- Uncomment to write text log into table.
         Text log contains all information from usual server log but stores it in structured and efficient way.
         The level of the messages that goes to the table can be limited (<level>), if not specified all messages will go to the table.
    <text_log>
        <database>system</database>
        <table>text_log</table>
        <flush_interval_milliseconds>7500</flush_interval_milliseconds>
        <level></level>
    </text_log>
    -->

    <!-- Metric log contains rows with current values of ProfileEvents, CurrentMetrics collected with "collect_interval_milliseconds" interval. -->
    <metric_log>
        <database>system</database>
        <table>metric_log</table>
        <flush_interval_milliseconds>7500</flush_interval_milliseconds>
        <collect_interval_milliseconds>1000</collect_interval_milliseconds>
    </metric_log>

    <!--
        Asynchronous metric log contains values of metrics from
        system.asynchronous_metrics.
    -->
    <asynchronous_metric_log>
        <database>system</database>
        <table>asynchronous_metric_log</table>
        <!--
            Asynchronous metrics are updated once a minute, so there is
            no need to flush more often.
        -->
        <flush_interval_milliseconds>60000</flush_interval_milliseconds>
    </asynchronous_metric_log>

    <!--
        OpenTelemetry log contains OpenTelemetry trace spans.
    -->
    <opentelemetry_span_log>
        <!--
            The default table creation code is insufficient, this <engine> spec
            is a workaround. There is no 'event_time' for this log, but two times,
            start and finish. It is sorted by finish time, to avoid inserting
            data too far away in the past (probably we can sometimes insert a span
            that is seconds earlier than the last span in the table, due to a race
            between several spans inserted in parallel). This gives the spans a
            global order that we can use to e.g. retry insertion into some external
            system.
        -->
        <engine>
            engine MergeTree
            partition by toYYYYMM(finish_date)
            order by (finish_date, finish_time_us, trace_id)
        </engine>
        <database>system</database>
        <table>opentelemetry_span_log</table>
        <flush_interval_milliseconds>7500</flush_interval_milliseconds>
    </opentelemetry_span_log>


    <!-- Crash log. Stores stack traces for fatal errors.
         This table is normally empty. -->
    <crash_log>
        <database>system</database>
        <table>crash_log</table>

        <partition_by />
        <flush_interval_milliseconds>1000</flush_interval_milliseconds>
    </crash_log>

    <!-- Parameters for embedded dictionaries, used in Yandex.Metrica.
         See https://clickhouse.yandex/docs/en/dicts/internal_dicts/
    -->

    <!-- Path to file with region hierarchy. -->
    <!-- <path_to_regions_hierarchy_file>/opt/geo/regions_hierarchy.txt</path_to_regions_hierarchy_file> -->

    <!-- Path to directory with files containing names of regions -->
    <!-- <path_to_regions_names_files>/opt/geo/</path_to_regions_names_files> -->


    <!-- <top_level_domains_path>/var/lib/clickhouse/top_level_domains/</top_level_domains_path> -->
    <!-- Custom TLD lists.
         Format: <name>/path/to/file</name>

         Changes will not be applied w/o server restart.
         Path to the list is under top_level_domains_path (see above).
    -->
    <top_level_domains_lists>
        <!--
        <public_suffix_list>/path/to/public_suffix_list.dat</public_suffix_list>
        -->
    </top_level_domains_lists>

    <!-- Configuration of external dictionaries. See:
         https://clickhouse.tech/docs/en/sql-reference/dictionaries/external-dictionaries/external-dicts
    -->
    <dictionaries_config>*_dictionary.xml</dictionaries_config>

    <!-- Uncomment if you want data to be compressed 30-100% better.
         Don't do that if you just started using ClickHouse.
      -->
    <!--
    <compression>
        <!- - Set of variants. Checked in order. Last matching case wins. If nothing matches, lz4 will be used. - ->
        <case>

            <!- - Conditions. All must be satisfied. Some conditions may be omitted. - ->
            <min_part_size>10000000000</min_part_size>        <!- - Min part size in bytes. - ->
            <min_part_size_ratio>0.01</min_part_size_ratio>   <!- - Min size of part relative to whole table size. - ->

            <!- - What compression method to use. - ->
            <method>zstd</method>
        </case>
    </compression>
    -->

    <!-- Allow to execute distributed DDL queries (CREATE, DROP, ALTER, RENAME) on cluster.
         Works only if ZooKeeper is enabled. Comment it if such functionality isn't required. -->
    <distributed_ddl>
        <!-- Path in ZooKeeper to queue with DDL queries -->
        <path>/clickhouse/task_queue/ddl</path>

        <!-- Settings from this profile will be used to execute DDL queries -->
        <!-- <profile>default</profile> -->

        <!-- Controls how much ON CLUSTER queries can be run simultaneously. -->
        <!-- <pool_size>1</pool_size> -->
    </distributed_ddl>

    <!-- Settings to fine tune MergeTree tables. See documentation in source code, in MergeTreeSettings.h -->
    <!--
    <merge_tree>
        <max_suspicious_broken_parts>5</max_suspicious_broken_parts>
    </merge_tree>
    -->

    <!-- Protection from accidental DROP.
         If size of a MergeTree table is greater than max_table_size_to_drop (in bytes) than table could not be dropped with any DROP query.
         If you want do delete one table and don't want to change clickhouse-server config, you could create special file <clickhouse-path>/flags/force_drop_table and make DROP once.
         By default max_table_size_to_drop is 50GB; max_table_size_to_drop=0 allows to DROP any tables.
         The same for max_partition_size_to_drop.
         Uncomment to disable protection.
    -->
    <!-- <max_table_size_to_drop>0</max_table_size_to_drop> -->
    <!-- <max_partition_size_to_drop>0</max_partition_size_to_drop> -->

    <!-- Example of parameters for GraphiteMergeTree table engine -->
    <graphite_rollup_example>
        <pattern>
            <regexp>click_cost</regexp>
            <function>any</function>
            <retention>
                <age>0</age>
                <precision>3600</precision>
            </retention>
            <retention>
                <age>86400</age>
                <precision>60</precision>
            </retention>
        </pattern>
        <default>
            <function>max</function>
            <retention>
                <age>0</age>
                <precision>60</precision>
            </retention>
            <retention>
                <age>3600</age>
                <precision>300</precision>
            </retention>
            <retention>
                <age>86400</age>
                <precision>3600</precision>
            </retention>
        </default>
    </graphite_rollup_example>

    <!-- Directory in <clickhouse-path> containing schema files for various input formats.
         The directory will be created if it doesn't exist.
      -->
    <format_schema_path>/var/lib/clickhouse/format_schemas/</format_schema_path>

    <!-- Default query masking rules, matching lines would be replaced with something else in the logs
        (both text logs and system.query_log).
        name - name for the rule (optional)
        regexp - RE2 compatible regular expression (mandatory)
        replace - substitution string for sensitive data (optional, by default - six asterisks)
    -->
    <query_masking_rules>
        <rule>
            <name>hide encrypt/decrypt arguments</name>
            <regexp>((?:aes_)?(?:encrypt|decrypt)(?:_mysql)?)\s*\(\s*(?:'(?:\\'|.)+'|.*?)\s*\)</regexp>
            <!-- or more secure, but also more invasive:
                (aes_\w+)\s*\(.*\)
            -->
            <replace>\1(???)</replace>
        </rule>
    </query_masking_rules>

    <!-- Uncomment to use custom http handlers.
        rules are checked from top to bottom, first match runs the handler
            url - to match request URL, you can use 'regex:' prefix to use regex match(optional)
            methods - to match request method, you can use commas to separate multiple method matches(optional)
            headers - to match request headers, match each child element(child element name is header name), you can use 'regex:' prefix to use regex match(optional)
        handler is request handler
            type - supported types: static, dynamic_query_handler, predefined_query_handler
            query - use with predefined_query_handler type, executes query when the handler is called
            query_param_name - use with dynamic_query_handler type, extracts and executes the value corresponding to the <query_param_name> value in HTTP request params
            status - use with static type, response status code
            content_type - use with static type, response content-type
            response_content - use with static type, Response content sent to client, when using the prefix 'file://' or 'config://', find the content from the file or configuration send to client.

    <http_handlers>
        <rule>
            <url>/</url>
            <methods>POST,GET</methods>
            <headers><pragma>no-cache</pragma></headers>
            <handler>
                <type>dynamic_query_handler</type>
                <query_param_name>query</query_param_name>
            </handler>
        </rule>

        <rule>
            <url>/predefined_query</url>
            <methods>POST,GET</methods>
            <handler>
                <type>predefined_query_handler</type>
                <query>SELECT * FROM system.settings</query>
            </handler>
        </rule>

        <rule>
            <handler>
                <type>static</type>
                <status>200</status>
                <content_type>text/plain; charset=UTF-8</content_type>
                <response_content>config://http_server_default_response</response_content>
            </handler>
        </rule>
    </http_handlers>
    -->

    <send_crash_reports>
        <!-- Changing <enabled> to true allows sending crash reports to -->
        <!-- the ClickHouse core developers team via Sentry https://sentry.io -->
        <!-- Doing so at least in pre-production environments is highly appreciated -->
        <enabled>false</enabled>
        <!-- Change <anonymize> to true if you don't feel comfortable attaching the server hostname to the crash report -->
        <anonymize>false</anonymize>
        <!-- Default endpoint should be changed to different Sentry DSN only if you have -->
        <!-- some in-house engineers or hired consultants who're going to debug ClickHouse issues for you -->
        <endpoint>https://6f33034cfe684dd7a3ab9875e57b1c8d@o388870.ingest.sentry.io/5226277</endpoint>
    </send_crash_reports>

    <!-- Uncomment to disable ClickHouse internal DNS caching. -->
    <!-- <disable_internal_dns_cache>1</disable_internal_dns_cache> -->
</yandex><|MERGE_RESOLUTION|>--- conflicted
+++ resolved
@@ -321,18 +321,12 @@
              Parameters:
                 host - LDAP server hostname or IP, this parameter is mandatory and cannot be empty.
                 port - LDAP server port, default is 636 if enable_tls is set to true, 389 otherwise.
-<<<<<<< HEAD
                 bind_dn - template used to construct the DN to bind to.
                         The resulting DN will be constructed by replacing all '{username}' substrings of the template with the actual
                          user name during each authentication attempt.
-=======
-                auth_dn_prefix, auth_dn_suffix - prefix and suffix used to construct the DN to bind to.
-                        Effectively, the resulting DN will be constructed as auth_dn_prefix + escape(user_name) + auth_dn_suffix string.
-                        Note, that this implies that auth_dn_suffix should usually have comma ',' as its first non-space character.
                 verification_cooldown - a period of time, in seconds, after a successful bind attempt, during which a user will be assumed
                          to be successfully authenticated for all consecutive requests without contacting the LDAP server.
                         Specify 0 (the default) to disable caching and force contacting the LDAP server for each authentication request.
->>>>>>> 176358f0
                 enable_tls - flag to trigger use of secure connection to the LDAP server.
                         Specify 'no' for plain text (ldap://) protocol (not recommended).
                         Specify 'yes' for LDAP over SSL/TLS (ldaps://) protocol (recommended, the default).
@@ -350,13 +344,8 @@
                 <my_ldap_server>
                     <host>localhost</host>
                     <port>636</port>
-<<<<<<< HEAD
                     <bind_dn>uid={username},ou=users,dc=example,dc=com</bind_dn>
-=======
-                    <auth_dn_prefix>uid=</auth_dn_prefix>
-                    <auth_dn_suffix>,ou=users,dc=example,dc=com</auth_dn_suffix>
                     <verification_cooldown>300</verification_cooldown>
->>>>>>> 176358f0
                     <enable_tls>yes</enable_tls>
                     <tls_minimum_protocol_version>tls1.2</tls_minimum_protocol_version>
                     <tls_require_cert>demand</tls_require_cert>
